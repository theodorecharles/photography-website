--- conflicted
+++ resolved
@@ -5,13 +5,8 @@
  */
 
 import { createContext, useContext, useState, useEffect, useCallback, ReactNode } from 'react';
-<<<<<<< HEAD
-
-import { API_URL } from '../config';
-=======
 import { API_URL } from '../config';
 
->>>>>>> 612996dc
 interface User {
   id: string;
   email: string;
