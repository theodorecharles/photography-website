/**
 * Footer component for the photography website.
 * This component displays copyright information, album selection, and a link to the license page.
 * The copyright year is fetched from the backend to prevent client-side clock manipulation.
 */

import { useState, useEffect } from 'react';
import { API_URL } from '../config';
import { Link } from 'react-router-dom';
import { API_URL } from '../config';
import './Footer.css';

<<<<<<< HEAD
=======

>>>>>>> 834f44d8
interface FooterProps {
  albums?: string[];
  externalLinks?: { title: string; url: string }[];
  currentAlbum?: string;
}

function Footer({ albums: _albums = [], externalLinks: _externalLinks = [], currentAlbum: _currentAlbum }: FooterProps) {
  const [currentYear, setCurrentYear] = useState<number>(new Date().getFullYear());

  useEffect(() => {
    // Fetch the current year from the backend to prevent clock manipulation
    const fetchCurrentYear = async () => {
      try {
        const response = await fetch(`${API_URL}/api/current-year`);
        if (response.status === 429) {
          if ((window as any).handleRateLimit) {
            (window as any).handleRateLimit();
          }
          return;
        }
        if (response.ok) {
          const data = await response.json();
          setCurrentYear(data.year);
        }
      } catch (error) {
        // Silently fail and use local year as fallback
        console.debug('Failed to fetch server year, using local time:', error);
      }
    };

    fetchCurrentYear();
  }, []);

  return (
    <footer className="footer">
      <div className="footer-content">
        <div className="footer-bottom">
          <span>
            &copy; {currentYear} Ted Charles.{' '}
            <span className="footer-separator">•</span>{' '}
            <Link to="/license" className="footer-link">View License</Link>
          </span>
          <div className="footer-links">
            <span className="footer-powered-by">
              Powered by{' '}
              <a 
                href="https://github.com/theodorecharles/photography-website" 
                target="_blank" 
                rel="noopener noreferrer"
                className="footer-galleria-link"
              >
                Galleria
              </a>
            </span>
          </div>
        </div>
      </div>
    </footer>
  );
}

export default Footer; <|MERGE_RESOLUTION|>--- conflicted
+++ resolved
@@ -10,10 +10,7 @@
 import { API_URL } from '../config';
 import './Footer.css';
 
-<<<<<<< HEAD
-=======
 
->>>>>>> 834f44d8
 interface FooterProps {
   albums?: string[];
   externalLinks?: { title: string; url: string }[];
