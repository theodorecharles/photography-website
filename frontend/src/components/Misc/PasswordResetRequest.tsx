/**
 * Password Reset Request Page
 * Users request a password reset link via email
 */

import React, { useState, useEffect } from "react";
import { API_URL } from '../../config';
import { useNavigate } from "react-router-dom";

<<<<<<< HEAD
import { API_URL } from '../../config';
=======

>>>>>>> 612996dc
const PasswordResetRequest: React.FC = () => {
  const navigate = useNavigate();
  const [email, setEmail] = useState("");
  const [loading, setLoading] = useState(false);
  const [success, setSuccess] = useState(false);
  const [error, setError] = useState<string | null>(null);
  const [primaryColor, setPrimaryColor] = useState('#4ade80');

  // Load branding config on mount
  useEffect(() => {
    const loadBranding = async () => {
      try {
        const res = await fetch(`${API_URL}/api/branding`);
        if (res.ok) {
          const data = await res.json();
          setPrimaryColor(data.primaryColor || '#4ade80');
        }
      } catch (err) {
        console.error('Failed to load branding:', err);
      }
    };

    loadBranding();
  }, []);

  const handleSubmit = async (e: React.FormEvent) => {
    e.preventDefault();
    setError(null);

    if (!email.trim()) {
      setError("Email is required");
      return;
    }

    setLoading(true);
    try {
      const res = await fetch(
        `${API_URL}/api/auth-extended/password-reset/request`,
        {
          method: "POST",
          headers: { "Content-Type": "application/json" },
          credentials: "include",
          body: JSON.stringify({ email }),
        }
      );

      const data = await res.json();

      if (!res.ok) {
        throw new Error(data.error || "Failed to request password reset");
      }

      setSuccess(true);
    } catch (err: any) {
      setError(err.message || "Failed to request password reset");
    } finally {
      setLoading(false);
    }
  };

  if (success) {
    return (
      <div
        style={{
          minHeight: "100vh",
          display: "flex",
          alignItems: "center",
          justifyContent: "center",
          padding: "2rem",
        }}
      >
        <div
          style={{
            background: "#2a2a2a",
            border: "1px solid #3a3a3a",
            borderRadius: "12px",
            padding: "3rem",
            maxWidth: "500px",
            width: "100%",
            textAlign: "center",
            boxShadow: "0 20px 60px rgba(0, 0, 0, 0.5)",
          }}
        >
          <div style={{ fontSize: "4rem", marginBottom: "1rem" }}>✅</div>
          <h1
            style={{
              fontSize: "1.75rem",
              marginBottom: "1rem",
              color: "#ffffff",
            }}
          >
            Check Your Email
          </h1>
          <p
            style={{
              color: "#9ca3af",
              marginBottom: "2rem",
              lineHeight: 1.6,
            }}
          >
            If an account exists with <strong style={{ color: "#e5e7eb" }}>{email}</strong>, you will receive
            a password reset link shortly.
          </p>
          <p
            style={{
              color: "#9ca3af",
              fontSize: "0.875rem",
              marginBottom: "2rem",
            }}
          >
            The link will expire in 1 hour.
          </p>
          <button
            onClick={() => navigate("/admin")}
            className="btn-primary"
            style={{
              padding: "0.75rem 2rem",
              fontSize: "1rem",
            }}
          >
            Back to Login
          </button>
        </div>
      </div>
    );
  }

  return (
    <div
      style={{
        minHeight: "100vh",
        display: "flex",
        alignItems: "center",
        justifyContent: "center",
        padding: "2rem",
      }}
    >
      <div
        style={{
          background: "#2a2a2a",
          border: "1px solid #3a3a3a",
          borderRadius: "12px",
          padding: "3rem",
          maxWidth: "500px",
          width: "100%",
          boxShadow: "0 20px 60px rgba(0, 0, 0, 0.5)",
        }}
      >
        <div style={{ textAlign: "center", marginBottom: "2rem" }}>
          <div style={{ fontSize: "3rem", marginBottom: "1rem" }}>🔑</div>
          <h1
            style={{
              fontSize: "1.75rem",
              marginBottom: "0.5rem",
              color: "#ffffff",
            }}
          >
            Reset Your Password
          </h1>
          <p style={{ color: "#9ca3af", fontSize: "0.95rem" }}>
            Enter your email address and we'll send you a link to reset your
            password.
          </p>
        </div>

        <form onSubmit={handleSubmit}>
          <div style={{ marginBottom: "1.5rem" }}>
            <label className="branding-label">
              Email Address
            </label>
            <input
              type="email"
              value={email}
              onChange={(e) => setEmail(e.target.value)}
              placeholder="your@email.com"
              required
              className="branding-input"
              style={{
                width: "100%",
              }}
            />
          </div>

          {/* Error Message */}
          {error && (
            <div
              style={{
                background: "rgba(239, 68, 68, 0.1)",
                border: "1px solid rgba(239, 68, 68, 0.3)",
                color: "#ef4444",
                padding: "0.75rem",
                borderRadius: "6px",
                marginBottom: "1.5rem",
                fontSize: "0.875rem",
              }}
            >
              {error}
            </div>
          )}

          {/* Submit Button */}
          <button
            type="submit"
            disabled={loading}
            style={{
              width: "100%",
              padding: "1rem",
              fontSize: "1rem",
              fontWeight: 600,
              background: primaryColor,
              color: '#000',
              border: 'none',
              borderRadius: '8px',
              opacity: loading ? 0.5 : 1,
              cursor: loading ? "not-allowed" : "pointer",
              transition: 'all 0.2s ease',
            }}
            onMouseEnter={(e) => {
              if (!loading) {
                e.currentTarget.style.filter = 'brightness(1.1)';
              }
            }}
            onMouseLeave={(e) => {
              e.currentTarget.style.filter = 'brightness(1)';
            }}
          >
            {loading ? "Sending..." : "Send Reset Link"}
          </button>
        </form>

        <div
          style={{
            textAlign: "center",
            marginTop: "1.5rem",
            fontSize: "0.875rem",
            color: "#9ca3af",
          }}
        >
          Remember your password?{" "}
          <a
            href="/admin"
            style={{
              color: primaryColor,
              textDecoration: "none",
              fontWeight: 500,
            }}
          >
            Sign in
          </a>
        </div>

        <div
          style={{
            marginTop: "2rem",
            padding: "1rem",
            background: "rgba(251, 191, 36, 0.1)",
            border: "1px solid rgba(251, 191, 36, 0.3)",
            borderRadius: "6px",
            fontSize: "0.875rem",
            color: "#fbbf24",
          }}
        >
          <strong>Note:</strong> Password reset is only available for accounts
          without MFA enabled. If you have MFA enabled, please contact an
          administrator for assistance.
        </div>
      </div>
    </div>
  );
};

export default PasswordResetRequest;<|MERGE_RESOLUTION|>--- conflicted
+++ resolved
@@ -7,11 +7,7 @@
 import { API_URL } from '../../config';
 import { useNavigate } from "react-router-dom";
 
-<<<<<<< HEAD
-import { API_URL } from '../../config';
-=======
-
->>>>>>> 612996dc
+
 const PasswordResetRequest: React.FC = () => {
   const navigate = useNavigate();
   const [email, setEmail] = useState("");
