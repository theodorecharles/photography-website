--- conflicted
+++ resolved
@@ -16,10 +16,7 @@
 import { API_URL } from '../../config';
 import './PhotoModal.css';
 
-<<<<<<< HEAD
-=======
-
->>>>>>> 612996dc
+
 interface PhotoModalProps {
   selectedPhoto: Photo;
   album: string;
