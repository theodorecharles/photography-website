--- conflicted
+++ resolved
@@ -2,11 +2,7 @@
 import { API_URL } from '../../../../../config';
 import md5 from 'md5';
 
-<<<<<<< HEAD
-import { API_URL } from '../../../../../config';
-=======
-
->>>>>>> 612996dc
+
 /**
  * Generate Gravatar URL from email address
  * @param email - User's email address
