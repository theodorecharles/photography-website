/**
 * Branding Section Component
 * Manages site branding including logo, colors, and metadata
 */

import React, { useState, useRef, useEffect } from 'react';
import { API_URL } from '../../../../config';
import { BrandingConfig } from '../../types';
import { trackBrandingUpdate, trackAvatarUpload } from '../../../../utils/analytics';
import SectionHeader from '../components/SectionHeader';
import { API_URL } from '../../../../config';
import '../../BrandingManager.css';

<<<<<<< HEAD
=======

>>>>>>> 612996dc
interface BrandingSectionProps {
  branding: BrandingConfig;
  setBranding: (branding: BrandingConfig) => void;
  loadBranding: () => Promise<void>;
  setMessage: (message: { type: "success" | "error"; text: string }) => void;
}

const BrandingSection: React.FC<BrandingSectionProps> = ({
  branding,
  setBranding,
  loadBranding,
  setMessage,
}) => {
  const [showBranding, setShowBranding] = useState(false);
  const [originalBranding, setOriginalBranding] = useState<BrandingConfig>(branding);
  const [savingBrandingSection, setSavingBrandingSection] = useState<string | null>(null);
  const [pendingAvatarFile, setPendingAvatarFile] = useState<File | null>(null);
  const [avatarPreviewUrl, setAvatarPreviewUrl] = useState<string | null>(null);
  const [isDraggingOver, setIsDraggingOver] = useState(false);
  const [isInitialized, setIsInitialized] = useState(false);
  const avatarFileInputRef = useRef<HTMLInputElement>(null);

  // Initialize originalBranding only once when branding prop is first populated
  useEffect(() => {
    if (!isInitialized && branding.siteName) {
      console.log('[BrandingSection] Initializing originalBranding:', branding);
      setOriginalBranding(branding);
      setIsInitialized(true);
    }
  }, [branding, isInitialized]);

  const handleAvatarFileSelect = (file: File) => {
    const reader = new FileReader();
    reader.onloadend = () => {
      setAvatarPreviewUrl(reader.result as string);
    };
    reader.readAsDataURL(file);
    setPendingAvatarFile(file);
  };

  const handleAvatarDragOver = (e: React.DragEvent) => {
    e.preventDefault();
    e.stopPropagation();
    setIsDraggingOver(true);
  };

  const handleAvatarDragLeave = (e: React.DragEvent) => {
    e.preventDefault();
    e.stopPropagation();
    setIsDraggingOver(false);
  };

  const handleAvatarDrop = (e: React.DragEvent) => {
    e.preventDefault();
    e.stopPropagation();
    setIsDraggingOver(false);

    const files = e.dataTransfer.files;
    if (files && files.length > 0) {
      const file = files[0];
      if (file.type.startsWith('image/')) {
        handleAvatarFileSelect(file);
      }
    }
  };

  const handleAvatarClick = () => {
    avatarFileInputRef.current?.click();
  };

  const handleBrandingChange = (field: keyof BrandingConfig, value: string | boolean) => {
    setBranding({
      ...branding,
      [field]: value,
    });
  };

  const saveBrandingSection = async (sectionName: string, fields: (keyof BrandingConfig)[]) => {
    setSavingBrandingSection(sectionName);
    
    try {
      let updatedBranding = { ...branding };
      
      // If this is the avatar section and there's a pending file, upload it first
      if (sectionName === 'Logo' && pendingAvatarFile) {
        const formData = new FormData();
        formData.append('avatar', pendingAvatarFile);

        const avatarRes = await fetch(`${API_URL}/api/branding/upload-avatar`, {
          method: 'POST',
          credentials: 'include',
          body: formData,
        });

        if (avatarRes.ok) {
          const data = await avatarRes.json();
          updatedBranding.avatarPath = data.avatarPath;
          setBranding({
            ...branding,
            avatarPath: data.avatarPath
          });
          trackAvatarUpload();
          setPendingAvatarFile(null);
          setAvatarPreviewUrl(null);
        } else {
          const errorData = await avatarRes.json().catch(() => ({ error: 'Unknown error' }));
          throw new Error(errorData.error || 'Failed to upload avatar');
        }
      }

      // Save the branding settings
      const res = await fetch(`${API_URL}/api/branding`, {
        method: 'PUT',
        headers: {
          'Content-Type': 'application/json',
        },
        credentials: 'include',
        body: JSON.stringify(updatedBranding),
      });

      if (res.ok) {
        setMessage({ type: 'success', text: `${sectionName} saved successfully!` });
        trackBrandingUpdate(fields.map(f => String(f)));
        
        // Update original branding to reflect the saved state
        setOriginalBranding(updatedBranding);
        
        // Reload branding to get fresh data
        await loadBranding();
        
        // Notify main app to refresh site name if it changed
        if (fields.includes('siteName')) {
          window.dispatchEvent(new Event('branding-updated'));
        }
      } else {
        const errorData = await res.json().catch(() => ({ error: 'Unknown error' }));
        setMessage({ type: 'error', text: errorData.error || `Failed to save ${sectionName}` });
      }
    } catch (err) {
      const errorMessage = err instanceof Error ? err.message : `Error saving ${sectionName}`;
      setMessage({ type: 'error', text: errorMessage });
    } finally {
      setSavingBrandingSection(null);
    }
  };

  const cancelBrandingSection = (fields: (keyof BrandingConfig)[]) => {
    // Revert the specified fields to their original values
    const revertedBranding = { ...branding };
    fields.forEach(field => {
      (revertedBranding as any)[field] = originalBranding[field];
    });
    setBranding(revertedBranding);
    
    // Clear avatar upload state
    setPendingAvatarFile(null);
    setAvatarPreviewUrl(null);
  };

  const hasBrandingChanges = (fields: (keyof BrandingConfig)[]): boolean => {
    // Check if avatar has pending upload
    if (fields.includes('avatarPath') && pendingAvatarFile) {
      return true;
    }
    
    // Check if any field values have changed
    return fields.some(field => branding[field] !== originalBranding[field]);
  };

  return (
    <div className="config-group full-width">
      <SectionHeader
        title="Branding"
        description="Customize your site's name, subtitle, and avatar"
        isExpanded={showBranding}
        onToggle={() => setShowBranding(!showBranding)}
      />

      <div
        className={`collapsible-content ${showBranding ? "expanded" : "collapsed"}`}
        style={{
          maxHeight: showBranding ? "10000px" : "0",
        }}
      >
        <div className="branding-grid">
          <div className="branding-group">
            <label className="branding-label">Logo</label>
            <div 
              className={`avatar-upload-container ${isDraggingOver ? 'dragging-over' : ''}`}
              onDragOver={handleAvatarDragOver}
              onDragLeave={handleAvatarDragLeave}
              onDrop={handleAvatarDrop}
              onClick={handleAvatarClick}
              style={{ 
                cursor: 'pointer',
                position: 'relative',
                border: isDraggingOver ? '1px dashed var(--primary-color)' : '1px dashed transparent',
                transition: 'border 0.2s ease'
              }}
            >
              {(avatarPreviewUrl || branding.avatarPath) ? (
                <img
                  src={
                    avatarPreviewUrl ||
                    `${API_URL}${branding.avatarPath}?v=${Date.now()}`
                  }
                  alt="Current avatar"
                  className="current-avatar-preview"
                  key={avatarPreviewUrl || branding.avatarPath}
                  style={{ cursor: 'pointer' }}
                />
              ) : (
                <div style={{
                  width: '120px',
                  height: '120px',
                  display: 'flex',
                  flexDirection: 'column',
                  alignItems: 'center',
                  justifyContent: 'center',
                  border: '1px dashed rgba(255, 255, 255, 0.3)',
                  borderRadius: '8px',
                  color: 'rgba(255, 255, 255, 0.5)',
                  fontSize: '0.875rem',
                  textAlign: 'center',
                  padding: '1rem'
                }}>
                  <span>Click or drag image here</span>
                </div>
              )}
              <input
                ref={avatarFileInputRef}
                type="file"
                accept="image/*"
                onChange={(e) => {
                  const file = e.target.files?.[0];
                  if (file) {
                    handleAvatarFileSelect(file);
                  }
                }}
                style={{ display: "none" }}
                disabled={savingBrandingSection === 'Logo'}
              />
            </div>
            {hasBrandingChanges(['avatarPath']) && (
              <div className="section-button-group">
                <button 
                  onClick={(e) => {
                    e.stopPropagation();
                    cancelBrandingSection(['avatarPath']);
                  }}
                  className="btn-secondary btn-small"
                  disabled={savingBrandingSection === 'Logo'}
                >
                  Cancel
                </button>
                <button 
                  onClick={(e) => {
                    e.stopPropagation();
                    saveBrandingSection('Logo', ['avatarPath']);
                  }}
                  className="btn-primary btn-small"
                  disabled={savingBrandingSection === 'Logo'}
                >
                  {savingBrandingSection === 'Logo' ? 'Saving...' : 'Save'}
                </button>
              </div>
            )}
          </div>

          <div className="branding-group">
            <label className="branding-label">Site Name</label>
            <input
              type="text"
              value={branding.siteName}
              onChange={(e) =>
                handleBrandingChange("siteName", e.target.value)
              }
              className="branding-input"
              placeholder="Your site name"
              disabled={savingBrandingSection === 'Site Name'}
            />
            {hasBrandingChanges(['siteName']) && (
              <div className="section-button-group">
                <button 
                  onClick={() => cancelBrandingSection(['siteName'])} 
                  className="btn-secondary btn-small"
                  disabled={savingBrandingSection === 'Site Name'}
                >
                  Cancel
                </button>
                <button 
                  onClick={() => saveBrandingSection('Site Name', ['siteName'])} 
                  className="btn-primary btn-small"
                  disabled={savingBrandingSection === 'Site Name'}
                >
                  {savingBrandingSection === 'Site Name' ? 'Saving...' : 'Save'}
                </button>
              </div>
            )}
          </div>

          <div className="branding-group">
            <label className="branding-label">Shuffle Homepage Photos</label>
            <p className="branding-description">
              Randomize the order of photos on the homepage each time the page loads
            </p>
            <label className="toggle-switch">
              <input
                type="checkbox"
                checked={branding.shuffleHomepage ?? true}
                onChange={async (e) => {
                  const newValue = e.target.checked;
                  // Update state immediately with new value
                  const updatedBranding = {
                    ...branding,
                    shuffleHomepage: newValue
                  };
                  setBranding(updatedBranding);
                  
                  // Save to backend
                  setSavingBrandingSection('Homepage Settings');
                  try {
                    const res = await fetch(`${API_URL}/api/branding`, {
                      method: 'PUT',
                      headers: {
                        'Content-Type': 'application/json',
                      },
                      credentials: 'include',
                      body: JSON.stringify(updatedBranding),
                    });

                    if (res.ok) {
                      // Regenerate static JSON to include new shuffle setting
                      try {
                        await fetch(`${API_URL}/api/static-json/generate`, {
                          method: 'POST',
                          credentials: 'include',
                        });
                        console.log('Static JSON regenerated with new shuffle setting');
                      } catch (err) {
                        console.error('Failed to regenerate static JSON:', err);
                      }
                      
                      setMessage({ type: 'success', text: 'Homepage shuffle setting saved!' });
                      setOriginalBranding(updatedBranding);
                      // Don't reload - we already have the correct state
                    } else {
                      const errorData = await res.json().catch(() => ({ error: 'Unknown error' }));
                      setMessage({ type: 'error', text: errorData.error || 'Failed to save setting' });
                      // Revert on error
                      setBranding(branding);
                    }
                  } catch (err) {
                    const errorMessage = err instanceof Error ? err.message : 'Error saving setting';
                    setMessage({ type: 'error', text: errorMessage });
                    // Revert on error
                    setBranding(branding);
                  } finally {
                    setSavingBrandingSection(null);
                  }
                }}
                disabled={savingBrandingSection === 'Homepage Settings'}
              />
              <span className="toggle-slider"></span>
              <span className="toggle-label">
                {branding.shuffleHomepage ?? true ? 'Enabled' : 'Disabled'}
              </span>
            </label>
          </div>

          <div className="branding-group">
            <label className="branding-label">Primary Color</label>
            <div className="color-input-group">
              <input
                type="color"
                value={branding.primaryColor}
                onChange={(e) =>
                  handleBrandingChange("primaryColor", e.target.value)
                }
                className="color-picker"
                disabled={savingBrandingSection === 'Primary Color'}
              />
              <input
                type="text"
                value={branding.primaryColor}
                onChange={(e) =>
                  handleBrandingChange("primaryColor", e.target.value)
                }
                className="branding-input color-text"
                placeholder="#4ade80"
                disabled={savingBrandingSection === 'Primary Color'}
              />
            </div>
            {hasBrandingChanges(['primaryColor']) && (
              <div className="section-button-group">
                <button 
                  onClick={() => cancelBrandingSection(['primaryColor'])} 
                  className="btn-secondary btn-small"
                  disabled={savingBrandingSection === 'Primary Color'}
                >
                  Cancel
                </button>
                <button 
                  onClick={() => saveBrandingSection('Primary Color', ['primaryColor'])} 
                  className="btn-primary btn-small"
                  disabled={savingBrandingSection === 'Primary Color'}
                >
                  {savingBrandingSection === 'Primary Color' ? 'Saving...' : 'Save'}
                </button>
              </div>
            )}
          </div>

          <div className="branding-group">
            <label className="branding-label">Secondary Color</label>
            <div className="color-input-group">
              <input
                type="color"
                value={branding.secondaryColor}
                onChange={(e) =>
                  handleBrandingChange("secondaryColor", e.target.value)
                }
                className="color-picker"
                disabled={savingBrandingSection === 'Secondary Color'}
              />
              <input
                type="text"
                value={branding.secondaryColor}
                onChange={(e) =>
                  handleBrandingChange("secondaryColor", e.target.value)
                }
                className="branding-input color-text"
                placeholder="#3b82f6"
                disabled={savingBrandingSection === 'Secondary Color'}
              />
            </div>
            {hasBrandingChanges(['secondaryColor']) && (
              <div className="section-button-group">
                <button 
                  onClick={() => cancelBrandingSection(['secondaryColor'])} 
                  className="btn-secondary btn-small"
                  disabled={savingBrandingSection === 'Secondary Color'}
                >
                  Cancel
                </button>
                <button 
                  onClick={() => saveBrandingSection('Secondary Color', ['secondaryColor'])} 
                  className="btn-primary btn-small"
                  disabled={savingBrandingSection === 'Secondary Color'}
                >
                  {savingBrandingSection === 'Secondary Color' ? 'Saving...' : 'Save'}
                </button>
              </div>
            )}
          </div>

          <div className="branding-group">
            <label className="branding-label">Meta Description</label>
            <textarea
              value={branding.metaDescription}
              onChange={(e) =>
                handleBrandingChange("metaDescription", e.target.value)
              }
              className="branding-textarea"
              placeholder="Brief description of your site for search engines"
              rows={3}
              disabled={savingBrandingSection === 'Meta Description'}
            />
            {hasBrandingChanges(['metaDescription']) && (
              <div className="section-button-group">
                <button 
                  onClick={() => cancelBrandingSection(['metaDescription'])} 
                  className="btn-secondary btn-small"
                  disabled={savingBrandingSection === 'Meta Description'}
                >
                  Cancel
                </button>
                <button 
                  onClick={() => saveBrandingSection('Meta Description', ['metaDescription'])} 
                  className="btn-primary btn-small"
                  disabled={savingBrandingSection === 'Meta Description'}
                >
                  {savingBrandingSection === 'Meta Description' ? 'Saving...' : 'Save'}
                </button>
              </div>
            )}
          </div>

          <div className="branding-group">
            <label className="branding-label">Meta Keywords</label>
            <textarea
              value={branding.metaKeywords}
              onChange={(e) =>
                handleBrandingChange("metaKeywords", e.target.value)
              }
              className="branding-textarea"
              placeholder="photography, portfolio, your name (comma separated)"
              rows={3}
              disabled={savingBrandingSection === 'Meta Keywords'}
            />
            {hasBrandingChanges(['metaKeywords']) && (
              <div className="section-button-group">
                <button 
                  onClick={() => cancelBrandingSection(['metaKeywords'])} 
                  className="btn-secondary btn-small"
                  disabled={savingBrandingSection === 'Meta Keywords'}
                >
                  Cancel
                </button>
                <button 
                  onClick={() => saveBrandingSection('Meta Keywords', ['metaKeywords'])} 
                  className="btn-primary btn-small"
                  disabled={savingBrandingSection === 'Meta Keywords'}
                >
                  {savingBrandingSection === 'Meta Keywords' ? 'Saving...' : 'Save'}
                </button>
              </div>
            )}
          </div>
        </div>
      </div>
    </div>
  );
};

export default BrandingSection;<|MERGE_RESOLUTION|>--- conflicted
+++ resolved
@@ -11,10 +11,7 @@
 import { API_URL } from '../../../../config';
 import '../../BrandingManager.css';
 
-<<<<<<< HEAD
-=======
-
->>>>>>> 612996dc
+
 interface BrandingSectionProps {
   branding: BrandingConfig;
   setBranding: (branding: BrandingConfig) => void;
