--- conflicted
+++ resolved
@@ -8,11 +8,7 @@
 import { ConfigData } from '../types';
 import SectionHeader from '../components/SectionHeader';
 
-<<<<<<< HEAD
-import { API_URL } from '../../../../config';
-=======
-
->>>>>>> 834f44d8
+
 interface ImageOptimizationSectionProps {
   config: ConfigData | null;
   originalConfig: ConfigData | null;
