/**
 * OpenAI Section Component
 * Manages OpenAI API configuration and AI title generation
 */

import React, { useState, useEffect, useRef } from 'react';
import { API_URL } from '../../../../config';
import { ConfigData } from '../types';
import { PasswordInput } from '../../PasswordInput';
import SectionHeader from '../components/SectionHeader';

<<<<<<< HEAD
import { API_URL } from '../../../../config';
=======

>>>>>>> 612996dc
interface OpenAISectionProps {
  config: ConfigData | null;
  originalConfig: ConfigData | null;
  setConfig: (config: ConfigData) => void;
  setOriginalConfig: (config: ConfigData) => void;
  savingSection: string | null;
  setSavingSection: (section: string | null) => void;
  setMessage: (message: { type: "success" | "error"; text: string }) => void;
  // Navigation
  scrollToOpenAI?: boolean;
  setScrollToOpenAI?: (value: boolean) => void;
  sectionRef?: React.RefObject<HTMLDivElement | null>;
}

const OpenAISection: React.FC<OpenAISectionProps> = ({
  config,
  originalConfig,
  setConfig,
  setOriginalConfig,
  savingSection,
  setSavingSection,
  setMessage,
  scrollToOpenAI,
  setScrollToOpenAI,
  sectionRef,
}) => {
  const [showOpenAI, setShowOpenAI] = useState(false);
  const openAISectionRef = useRef<HTMLDivElement>(null);
  const apiKeyInputRef = useRef<HTMLInputElement>(null);

  // Handle scrollToOpenAI trigger from parent
  useEffect(() => {
    if (scrollToOpenAI) {
      setShowOpenAI(true);
      setTimeout(() => {
        // Use the sectionRef if provided, otherwise use local openAISectionRef
        const refToUse = sectionRef?.current || openAISectionRef.current;
        if (refToUse) {
          const yOffset = -100; // Offset to account for header
          const y = refToUse.getBoundingClientRect().top + window.pageYOffset + yOffset;
          window.scrollTo({ top: y, behavior: 'smooth' });
          
          // Focus the API key input after scrolling
          setTimeout(() => {
            if (apiKeyInputRef.current) {
              apiKeyInputRef.current.focus();
            }
          }, 400);
        }
        // Reset the trigger
        if (setScrollToOpenAI) {
          setScrollToOpenAI(false);
        }
      }, 400); // Wait for expansion animation
    }
  }, [scrollToOpenAI, setScrollToOpenAI, sectionRef]);

  // handleSetupOpenAI removed - handled by parent component now via URL params

  // Automatically disable auto-generate when API key is removed
  useEffect(() => {
    if (
      config &&
      !config.openai?.apiKey &&
      config.ai?.autoGenerateTitlesOnUpload
    ) {
      const newConfig = {
        ...config,
        ai: {
          ...config.ai,
          autoGenerateTitlesOnUpload: false,
        },
      };
      setConfig(newConfig);
    }
  }, [config?.openai?.apiKey]);

  const updateConfig = (path: string[], value: any) => {
    if (!config) return;

    const newConfig = { ...config };
    let current: any = newConfig;

    for (let i = 0; i < path.length - 1; i++) {
      current[path[i]] = { ...current[path[i]] };
      current = current[path[i]];
    }

    current[path[path.length - 1]] = value;
    setConfig(newConfig);
  };

  // Auto-save handler for AI toggle (like published toggle for albums)
  const handleToggleAutoAI = async () => {
    if (!config) return;

    // Don't allow toggling if no API key is set
    if (!config.openai?.apiKey) {
      setMessage({
        type: "error",
        text: "OpenAI API key is required for auto-generating titles",
      });
      return;
    }

    const newValue = !(config.ai?.autoGenerateTitlesOnUpload || false);

    // Optimistically update UI
    const newConfig = {
      ...config,
      ai: {
        ...config.ai,
        autoGenerateTitlesOnUpload: newValue,
      },
    };
    setConfig(newConfig);

    try {
      const res = await fetch(`${API_URL}/api/config`, {
        method: "PUT",
        headers: { "Content-Type": "application/json" },
        credentials: "include",
        body: JSON.stringify(newConfig),
      });

      if (res.ok) {
        // Update original config to match
        setOriginalConfig(structuredClone(newConfig));
        setMessage({
          type: "success",
          text: `Auto-generate AI titles ${newValue ? "enabled" : "disabled"}`,
        });
      } else {
        const error = await res.json();
        setMessage({
          type: "error",
          text: error.error || "Failed to update setting",
        });
        // Revert on error
        setConfig(config);
      }
    } catch (err) {
      setMessage({ type: "error", text: "Network error occurred" });
      // Revert on error
      setConfig(config);
    }
  };

  // Validate OpenAI API key
  const validateOpenAIKey = async (apiKey: string): Promise<boolean> => {
    try {
      const response = await fetch(
        `${API_URL}/api/config/validate-openai-key`,
        {
          method: "POST",
          headers: {
            "Content-Type": "application/json",
          },
          credentials: "include",
          body: JSON.stringify({ apiKey }),
        }
      );

      if (!response.ok) {
        return false;
      }

      const data = await response.json();
      return data.valid;
    } catch (error) {
      console.error("Error validating OpenAI key:", error);
      return false;
    }
  };

  const handleSaveSection = async () => {
    if (!config) return;

    // Validate OpenAI API key before saving
    if (config.openai?.apiKey) {
      setSavingSection("OpenAI");

      const isValid = await validateOpenAIKey(config.openai.apiKey);

      if (!isValid) {
        setMessage({
          type: "error",
          text: "Invalid OpenAI API key. Please check your key and try again.",
        });
        setSavingSection(null);
        return;
      }
    }

    setSavingSection("OpenAI");

    try {
      const res = await fetch(`${API_URL}/api/config`, {
        method: "PUT",
        headers: {
          "Content-Type": "application/json",
        },
        credentials: "include",
        body: JSON.stringify(config),
      });

      if (res.ok) {
        setMessage({ type: "success", text: `OpenAI settings saved!` });
        // Update original config after successful save
        setOriginalConfig(structuredClone(config));
      } else {
        const errorData = await res
          .json()
          .catch(() => ({ error: "Unknown error" }));
        setMessage({
          type: "error",
          text: errorData.error || "Failed to save configuration",
        });
      }
    } catch (err) {
      const errorMessage =
        err instanceof Error ? err.message : "Error saving configuration";
      setMessage({ type: "error", text: errorMessage });
      console.error("Failed to save config:", err);
    } finally {
      setSavingSection(null);
    }
  };

  const hasUnsavedChanges = (): boolean => {
    if (!config || !originalConfig) return false;
    // Only check API key, not the auto-generate toggle (which auto-saves)
    return config.openai?.apiKey !== originalConfig.openai?.apiKey;
  };

  if (!config) return null;

  return (
    <div className="config-group full-width" ref={sectionRef || openAISectionRef}>
      <SectionHeader
        title="OpenAI"
        description="Configure AI-powered title generation"
        isExpanded={showOpenAI}
        onToggle={() => setShowOpenAI(!showOpenAI)}
      />

      <div
        className={`collapsible-content ${showOpenAI ? "expanded" : "collapsed"}`}
        style={{
          maxHeight: showOpenAI ? "10000px" : "0",
        }}
      >
        <div className="openai-settings-grid">
          {/* Left: API Key Section */}
          <div className="openai-section">
            <label className="openai-section-label">API KEY</label>
            <PasswordInput
              inputRef={apiKeyInputRef}
              value={config.openai?.apiKey || ""}
              onChange={(e) =>
                updateConfig(["openai", "apiKey"], e.target.value)
              }
              className="branding-input"
              placeholder="sk-..."
            />

            {/* Save/Cancel buttons */}
            {hasUnsavedChanges() && (
              <div
                style={{
                  display: "flex",
                  gap: "0.5rem",
                  marginTop: "0.5rem",
                }}
              >
                <button
                  type="button"
                  onClick={handleSaveSection}
                  disabled={savingSection !== null}
                  className="btn-primary"
                  style={{ flex: 1 }}
                >
                  {savingSection === "OpenAI" ? "Saving..." : "Save"}
                </button>
                <button
                  type="button"
                  onClick={() => {
                    setConfig(originalConfig!);
                  }}
                  disabled={savingSection !== null}
                  className="btn-secondary"
                  style={{ flex: 1 }}
                >
                  Cancel
                </button>
              </div>
            )}
          </div>

          {/* Right: Auto-generate Toggle Section */}
          <div className="openai-section">
            <label className="openai-section-label">
              Auto-generate AI Titles on Upload
            </label>
            <div className="ai-toggle-container">
              <div className="ai-toggle-controls">
                <button
                  type="button"
                  onClick={handleToggleAutoAI}
                  disabled={!config.openai?.apiKey}
                  title={
                    !config.openai?.apiKey
                      ? "OpenAI API key is required"
                      : ""
                  }
                  className={`toggle-button ${
                    config.ai?.autoGenerateTitlesOnUpload ? "active" : ""
                  }`}
                  style={{
                    width: "48px",
                    height: "24px",
                    borderRadius: "12px",
                    border: "none",
                    cursor: config.openai?.apiKey
                      ? "pointer"
                      : "not-allowed",
                    position: "relative",
                    transition: "background-color 0.2s",
                    backgroundColor: config.ai?.autoGenerateTitlesOnUpload
                      ? "var(--primary-color)"
                      : "rgba(255, 255, 255, 0.1)",
                    opacity: config.openai?.apiKey ? 1 : 0.5,
                    flexShrink: 0,
                  }}
                >
                  <span
                    style={{
                      position: "absolute",
                      top: "2px",
                      left: config.ai?.autoGenerateTitlesOnUpload
                        ? "26px"
                        : "2px",
                      width: "20px",
                      height: "20px",
                      borderRadius: "50%",
                      backgroundColor: "white",
                      transition: "left 0.2s",
                      boxShadow: "0 2px 4px rgba(0,0,0,0.2)",
                    }}
                  />
                </button>
                <span
                  style={{
                    color: config.ai?.autoGenerateTitlesOnUpload
                      ? "var(--primary-color)"
                      : "#888",
                    fontSize: "0.9rem",
                    fontWeight: 600,
                    opacity: config.openai?.apiKey ? 1 : 0.5,
                    flexShrink: 0,
                  }}
                >
                  {config.ai?.autoGenerateTitlesOnUpload
                    ? "Enabled"
                    : "Disabled"}
                </span>
              </div>
            </div>
            {!config.openai?.apiKey && (
              <p
                style={{
                  fontSize: "0.85rem",
                  color: "#fbbf24",
                  marginTop: "0.5rem",
                  marginBottom: 0,
                }}
              >
                ⚠️ API key required to enable auto-generation
              </p>
            )}
          </div>
        </div>
      </div>
    </div>
  );
};

export default OpenAISection;<|MERGE_RESOLUTION|>--- conflicted
+++ resolved
@@ -9,11 +9,7 @@
 import { PasswordInput } from '../../PasswordInput';
 import SectionHeader from '../components/SectionHeader';
 
-<<<<<<< HEAD
-import { API_URL } from '../../../../config';
-=======
-
->>>>>>> 612996dc
+
 interface OpenAISectionProps {
   config: ConfigData | null;
   originalConfig: ConfigData | null;
