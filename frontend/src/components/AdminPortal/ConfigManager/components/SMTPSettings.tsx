/**
 * SMTP Settings Component
 */

import React, { useState } from 'react';
import { API_URL } from '../../../../config';
import { ConfigData } from '../types';
import { PasswordInput } from '../../PasswordInput';
import { TestEmailModal } from './TestEmailModal';
import { SMTPProvidersModal } from './SMTPProvidersModal';
import { Toggle } from './Toggle';

<<<<<<< HEAD
import { API_URL } from '../../../../config';
=======

>>>>>>> 834f44d8
interface SMTPSettingsProps {
  config: ConfigData;
  originalConfig: ConfigData;
  setConfig: (config: ConfigData) => void;
  setOriginalConfig: (config: ConfigData) => void;
  updateConfig: (path: string[], value: any) => void;
  hasUnsavedChanges: boolean;
  onSave: () => void;
  onCancel: () => void;
  savingSection: string | null;
  setMessage: (message: { type: 'success' | 'error'; text: string }) => void;
  sectionRef?: React.RefObject<HTMLDivElement | null>;
}

type FieldKey = 'host' | 'port' | 'username' | 'password' | 'fromName' | 'fromAddress';

const SMTPSettings: React.FC<SMTPSettingsProps> = ({
  config,
  originalConfig,
  setConfig,
  setOriginalConfig,
  updateConfig,
  hasUnsavedChanges: _hasUnsavedChanges,
  onSave: _onSave,
  onCancel: _onCancel,
  savingSection: _savingSection,
  setMessage,
  sectionRef,
}) => {
  const [showTestModal, setShowTestModal] = useState(false);
  const [showProvidersModal, setShowProvidersModal] = useState(false);
  const [editingField, setEditingField] = useState<FieldKey | null>(null);
  const [savingField, setSavingField] = useState<FieldKey | null>(null);

  const emailConfig = (config as any).email || {
    enabled: false,
    smtp: {
      host: '',
      port: 587,
      secure: false,
      auth: {
        user: '',
        pass: '',
      },
    },
    from: {
      name: '',
      address: '',
    },
  };

  const originalEmailConfig = (originalConfig as any).email || {
    enabled: false,
    smtp: {
      host: '',
      port: 587,
      secure: false,
      auth: {
        user: '',
        pass: '',
      },
    },
    from: {
      name: '',
      address: '',
    },
  };

  const isConfigured = emailConfig.smtp.host && emailConfig.smtp.auth.user;

  // Check if a specific field has changed
  const hasFieldChanged = (field: FieldKey): boolean => {
    switch (field) {
      case 'host':
        return emailConfig.smtp.host !== originalEmailConfig.smtp.host;
      case 'port':
        return emailConfig.smtp.port !== originalEmailConfig.smtp.port;
      case 'username':
        return emailConfig.smtp.auth.user !== originalEmailConfig.smtp.auth.user;
      case 'password':
        return emailConfig.smtp.auth.pass !== originalEmailConfig.smtp.auth.pass;
      case 'fromName':
        return emailConfig.from.name !== originalEmailConfig.from.name;
      case 'fromAddress':
        return emailConfig.from.address !== originalEmailConfig.from.address;
      default:
        return false;
    }
  };

  // Save individual field
  const saveField = async (field: FieldKey) => {
    if (!config) return;

    setSavingField(field);
    try {
      const res = await fetch(`${API_URL}/api/config`, {
        method: 'PUT',
        headers: { 'Content-Type': 'application/json' },
        credentials: 'include',
        body: JSON.stringify(config),
      });

      if (res.ok) {
        setOriginalConfig(structuredClone(config));
        setEditingField(null);
        setMessage({
          type: 'success',
          text: 'Setting saved successfully',
        });
        // Notify other components that SMTP config has been updated
        window.dispatchEvent(new Event('smtp-config-updated'));
      } else {
        const error = await res.json();
        setMessage({
          type: 'error',
          text: error.error || 'Failed to save setting',
        });
      }
    } catch (err) {
      setMessage({ type: 'error', text: 'Network error occurred' });
    } finally {
      setSavingField(null);
    }
  };

  // Cancel individual field edit
  const cancelField = (field: FieldKey) => {
    switch (field) {
      case 'host':
        updateConfig(['email', 'smtp', 'host'], originalEmailConfig.smtp.host);
        break;
      case 'port':
        updateConfig(['email', 'smtp', 'port'], originalEmailConfig.smtp.port);
        break;
      case 'username':
        updateConfig(['email', 'smtp', 'auth', 'user'], originalEmailConfig.smtp.auth.user);
        break;
      case 'password':
        updateConfig(['email', 'smtp', 'auth', 'pass'], originalEmailConfig.smtp.auth.pass);
        break;
      case 'fromName':
        updateConfig(['email', 'from', 'name'], originalEmailConfig.from.name);
        break;
      case 'fromAddress':
        updateConfig(['email', 'from', 'address'], originalEmailConfig.from.address);
        break;
    }
    setEditingField(null);
  };

  // Auto-save toggle for enabling/disabling email
  const handleToggleEnabled = async () => {
    if (!config) return;

    const newValue = !emailConfig.enabled;

    // Optimistically update UI
    const newConfig = {
      ...config,
      email: {
        ...emailConfig,
        enabled: newValue,
      },
    };
    setConfig(newConfig);

    try {
      const res = await fetch(`${API_URL}/api/config`, {
        method: 'PUT',
        headers: { 'Content-Type': 'application/json' },
        credentials: 'include',
        body: JSON.stringify(newConfig),
      });

      if (res.ok) {
        // Update original config to match
        setOriginalConfig(structuredClone(newConfig));
        setMessage({
          type: 'success',
          text: `Email service ${newValue ? 'enabled' : 'disabled'}`,
        });
        // Notify other components that SMTP config has been updated
        window.dispatchEvent(new Event('smtp-config-updated'));
      } else {
        const error = await res.json();
        setMessage({
          type: 'error',
          text: error.error || 'Failed to update setting',
        });
        // Revert on error
        setConfig(config);
      }
    } catch (err) {
      setMessage({ type: 'error', text: 'Network error occurred' });
      // Revert on error
      setConfig(config);
    }
  };

  // Auto-save toggle for SSL/TLS
  const handleToggleSecure = async () => {
    if (!config) return;

    const newValue = !emailConfig.smtp.secure;

    // Optimistically update UI
    const newConfig = {
      ...config,
      email: {
        ...emailConfig,
        smtp: {
          ...emailConfig.smtp,
          secure: newValue,
        },
      },
    };
    setConfig(newConfig);

    try {
      const res = await fetch(`${API_URL}/api/config`, {
        method: 'PUT',
        headers: { 'Content-Type': 'application/json' },
        credentials: 'include',
        body: JSON.stringify(newConfig),
      });

      if (res.ok) {
        // Update original config to match
        setOriginalConfig(structuredClone(newConfig));
        setMessage({
          type: 'success',
          text: `SSL/TLS ${newValue ? 'enabled' : 'disabled'}`,
        });
        // Notify other components that SMTP config has been updated
        window.dispatchEvent(new Event('smtp-config-updated'));
      } else {
        const error = await res.json();
        setMessage({
          type: 'error',
          text: error.error || 'Failed to update setting',
        });
        // Revert on error
        setConfig(config);
      }
    } catch (err) {
      setMessage({ type: 'error', text: 'Network error occurred' });
      // Revert on error
      setConfig(config);
    }
  };

  // Render field with save/cancel buttons
  const renderFieldWithActions = (
    field: FieldKey,
    label: string,
    input: React.ReactNode
  ) => {
    const hasChanged = hasFieldChanged(field);
    const isSaving = savingField === field;

    return (
      <div className="branding-group" style={{ position: 'relative' }}>
        <div style={{ display: 'flex', justifyContent: 'space-between', alignItems: 'center', marginBottom: '0.5rem' }}>
          <label className="branding-label">{label}</label>
          {hasChanged && (
            <div style={{ display: 'flex', gap: '0.5rem' }}>
              <button
                type="button"
                onClick={() => cancelField(field)}
                disabled={isSaving}
                className="btn-secondary"
                style={{
                  padding: '0.3rem 0.6rem',
                  fontSize: '0.75rem',
                }}
              >
                Cancel
              </button>
              <button
                type="button"
                onClick={() => saveField(field)}
                disabled={isSaving}
                className="btn-primary"
                style={{
                  padding: '0.3rem 0.6rem',
                  fontSize: '0.75rem',
                }}
              >
                {isSaving ? 'Saving...' : 'Save'}
              </button>
            </div>
          )}
        </div>
        {input}
      </div>
    );
  };

  return (
    <div className="openai-section" style={{ marginBottom: '2rem' }} ref={sectionRef}>
      <div
        style={{
          display: 'flex',
          justifyContent: 'space-between',
          alignItems: 'center',
          marginBottom: '0.75rem',
        }}
      >
        <label className="openai-section-label">
          EMAIL (SMTP)
          {isConfigured && (
            <span
              style={{
                marginLeft: '0.5rem',
                fontSize: '0.75rem',
                color: '#4ade80',
                fontWeight: 'normal',
              }}
            >
              ✓ Configured
            </span>
          )}
        </label>
        <div style={{ display: 'flex', gap: '0.5rem' }}>
          {isConfigured && emailConfig.enabled && (
            <>
              <button
                type="button"
                onClick={(e) => {
                  e.stopPropagation();
                  setShowProvidersModal(true);
                }}
                className="btn-secondary"
                style={{
                  padding: '0.4rem 0.8rem',
                  fontSize: '0.85rem',
                }}
              >
                Setup Instructions
              </button>
              <button
                type="button"
                onClick={(e) => {
                  e.stopPropagation();
                  setShowTestModal(true);
                }}
                className="btn-secondary"
                style={{
                  padding: '0.4rem 0.8rem',
                  fontSize: '0.85rem',
                }}
              >
                Test Email
              </button>
            </>
          )}
        </div>
      </div>
      <p
        style={{
          fontSize: '0.85rem',
          color: '#888',
          marginTop: '0',
          marginBottom: '1rem',
        }}
      >
        Configure SMTP settings for sending user invitation and password reset emails
      </p>
      
      <div className="config-grid-inner">
        {/* Enable Email Service Toggle */}
        <div className="branding-group">
          <Toggle
            checked={emailConfig.enabled}
            onChange={handleToggleEnabled}
            label="Enable Email Service"
          />
        </div>

        {/* SSL/TLS Toggle */}
        <div className="branding-group">
          <Toggle
            checked={emailConfig.smtp.secure}
            onChange={handleToggleSecure}
            label="Use SSL/TLS (port 465 only)"
            disabled={!emailConfig.enabled}
          />
          <p
            style={{
              fontSize: '0.8rem',
              color: '#666',
              marginTop: '0.5rem',
              marginBottom: 0,
              marginLeft: '52px', // Align with toggle label
            }}
          >
          </p>
        </div>

        {/* SMTP Fields - Only show when enabled */}
        {emailConfig.enabled && (
          <>
            {/* SMTP Host */}
            {renderFieldWithActions(
              'host',
              'SMTP Host',
              <input
                type="text"
                value={emailConfig.smtp.host}
                onChange={(e) => {
                  updateConfig(['email', 'smtp', 'host'], e.target.value);
                  if (!editingField) setEditingField('host');
                }}
                placeholder="smtp.gmail.com"
                className="branding-input"
              />
            )}

            {/* SMTP Port */}
            {renderFieldWithActions(
              'port',
              'SMTP Port',
              <input
                type="number"
                value={emailConfig.smtp.port}
                onChange={(e) => {
                  updateConfig(['email', 'smtp', 'port'], parseInt(e.target.value) || 587);
                  if (!editingField) setEditingField('port');
                }}
                className="branding-input"
              />
            )}

            {/* SMTP Username */}
            {renderFieldWithActions(
              'username',
              'SMTP Username',
              <input
                type="text"
                value={emailConfig.smtp.auth.user}
                onChange={(e) => {
                  updateConfig(['email', 'smtp', 'auth', 'user'], e.target.value);
                  if (!editingField) setEditingField('username');
                }}
                placeholder="your-email@gmail.com"
                className="branding-input"
              />
            )}

            {/* SMTP Password */}
            {renderFieldWithActions(
              'password',
              'SMTP Password',
              <PasswordInput
                value={emailConfig.smtp.auth.pass}
                onChange={(e) => {
                  updateConfig(['email', 'smtp', 'auth', 'pass'], e.target.value);
                  if (!editingField) setEditingField('password');
                }}
                placeholder="App password or SMTP password"
              />
            )}

            {/* From Name */}
            {renderFieldWithActions(
              'fromName',
              'From Name',
              <input
                type="text"
                value={emailConfig.from.name}
                onChange={(e) => {
                  updateConfig(['email', 'from', 'name'], e.target.value);
                  if (!editingField) setEditingField('fromName');
                }}
                placeholder="Photography Site"
                className="branding-input"
              />
            )}

            {/* From Email Address */}
            {renderFieldWithActions(
              'fromAddress',
              'From Email Address',
              <input
                type="email"
                value={emailConfig.from.address}
                onChange={(e) => {
                  updateConfig(['email', 'from', 'address'], e.target.value);
                  if (!editingField) setEditingField('fromAddress');
                }}
                placeholder="noreply@yoursite.com"
                className="branding-input"
              />
            )}
          </>
        )}
      </div>

      {/* Modals */}
      {showTestModal && (
        <TestEmailModal onClose={() => setShowTestModal(false)} />
      )}
      {showProvidersModal && (
        <SMTPProvidersModal onClose={() => setShowProvidersModal(false)} />
      )}
    </div>
  );
};

export default SMTPSettings;<|MERGE_RESOLUTION|>--- conflicted
+++ resolved
@@ -10,11 +10,7 @@
 import { SMTPProvidersModal } from './SMTPProvidersModal';
 import { Toggle } from './Toggle';
 
-<<<<<<< HEAD
-import { API_URL } from '../../../../config';
-=======
-
->>>>>>> 834f44d8
+
 interface SMTPSettingsProps {
   config: ConfigData;
   originalConfig: ConfigData;
