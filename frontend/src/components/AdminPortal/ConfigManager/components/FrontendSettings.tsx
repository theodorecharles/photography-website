/**
 * Frontend Settings Component
 */

import React, { useState } from 'react';
import { API_URL } from '../../../../config';
import { ConfigData } from '../types';

<<<<<<< HEAD
import { API_URL } from '../../../../config';
=======

>>>>>>> 834f44d8
interface FrontendSettingsProps {
  config: ConfigData;
  updateConfig: (path: string[], value: any) => void;
  hasUnsavedChanges: boolean;
  onSave: () => void;
  onCancel: () => void;
  savingSection: string | null;
  showConfirmation: (message: string) => Promise<boolean>;
  setMessage: (message: { type: "success" | "error"; text: string }) => void;
}

const FrontendSettings: React.FC<FrontendSettingsProps> = ({
  config,
  updateConfig,
  hasUnsavedChanges,
  onSave,
  onCancel,
  savingSection,
  showConfirmation,
  setMessage,
}) => {
  const [restartingFrontend, setRestartingFrontend] = useState(false);

  const handleRestartFrontend = async () => {
    const confirmed = await showConfirmation(
      "⚠️ Restart the frontend server? This requires manual restart if in development mode."
    );
    if (!confirmed) return;

    setRestartingFrontend(true);

    try {
      const res = await fetch(`${API_URL}/api/system/restart/frontend`, {
        method: "POST",
        headers: { "Content-Type": "application/json" },
        credentials: "include",
      });

      if (res.ok) {
        const data = await res.json();
        setMessage({ type: "success", text: data.message });
      } else {
        const errorData = await res
          .json()
          .catch(() => ({ error: "Unknown error" }));
        setMessage({
          type: "error",
          text: errorData.error || "Failed to restart frontend",
        });
      }
    } catch (err) {
      const errorMessage =
        err instanceof Error ? err.message : "Network error occurred";
      setMessage({ type: "error", text: errorMessage });
    } finally {
      setRestartingFrontend(false);
    }
  };

  return (
    <div className="openai-section" style={{ marginBottom: "2rem" }}>
      <div
        style={{
          display: "flex",
          justifyContent: "space-between",
          alignItems: "center",
          marginBottom: "0.75rem",
        }}
      >
        <label className="openai-section-label">FRONTEND</label>
        {hasUnsavedChanges && (
          <div style={{ display: "flex", gap: "0.5rem" }}>
            <button
              type="button"
              onClick={(e) => {
                e.stopPropagation();
                onCancel();
              }}
              disabled={savingSection !== null}
              className="btn-secondary"
              style={{
                padding: "0.4rem 0.8rem",
                fontSize: "0.85rem",
              }}
            >
              Cancel
            </button>
            <button
              type="button"
              onClick={(e) => {
                e.stopPropagation();
                onSave();
              }}
              disabled={savingSection !== null}
              className="btn-primary"
              style={{ padding: "0.4rem 0.8rem", fontSize: "0.85rem" }}
            >
              {savingSection === "Frontend" ? "Saving..." : "Save"}
            </button>
          </div>
        )}
      </div>
      <p
        style={{
          fontSize: "0.85rem",
          color: "#888",
          marginTop: "0",
          marginBottom: "1rem",
        }}
      >
        Frontend development server port and API URL for connecting to
        the backend
      </p>
      <div className="config-grid-inner">
        <div className="branding-group">
          <label className="branding-label">Port</label>
          <input
            type="number"
            value={config.environment.frontend.port}
            onChange={(e) =>
              updateConfig(
                ["environment", "frontend", "port"],
                parseInt(e.target.value)
              )
            }
            className="branding-input"
          />
        </div>

        <div className="branding-group">
          <label className="branding-label">API URL</label>
          <input
            type="text"
            value={config.environment.frontend.apiUrl}
            onChange={(e) =>
              updateConfig(
                ["environment", "frontend", "apiUrl"],
                e.target.value
              )
            }
            className="branding-input"
          />
        </div>
      </div>

      {/* Frontend Restart Button */}
      <div
        style={{
          marginTop: "1rem",
          paddingTop: "1rem",
          borderTop: "1px solid rgba(255, 255, 255, 0.05)",
        }}
      >
        <button
          type="button"
          onClick={handleRestartFrontend}
          disabled={restartingFrontend}
          className="btn-secondary"
          style={{
            display: "flex",
            alignItems: "center",
            gap: "0.5rem",
          }}
        >
          🔄{" "}
          {restartingFrontend
            ? "Restarting..."
            : "Restart Frontend Server"}
        </button>
        <p
          style={{
            fontSize: "0.85rem",
            color: "#888",
            marginTop: "0.5rem",
            marginBottom: 0,
          }}
        >
          In development, manually restart your dev server. In
          production, use your process manager.
        </p>
      </div>
    </div>
  );
};

export default FrontendSettings;
<|MERGE_RESOLUTION|>--- conflicted
+++ resolved
@@ -6,11 +6,7 @@
 import { API_URL } from '../../../../config';
 import { ConfigData } from '../types';
 
-<<<<<<< HEAD
-import { API_URL } from '../../../../config';
-=======
 
->>>>>>> 834f44d8
 interface FrontendSettingsProps {
   config: ConfigData;
   updateConfig: (path: string[], value: any) => void;
