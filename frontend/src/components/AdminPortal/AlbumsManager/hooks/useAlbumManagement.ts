/**
 * useAlbumManagement Hook
 * Manages album state, creation, deletion, and organization
 */

import { useState, useEffect, useCallback } from 'react';
import { API_URL } from '../../../../config';
import { Album, AlbumFolder } from '../types';
import { fetchWithRateLimitCheck } from '../../../../utils/fetchWrapper';
import { trackAlbumCreated, trackAlbumDeleted } from '../../../../utils/analytics';

<<<<<<< HEAD
import { API_URL } from '../../../../config';
=======

>>>>>>> 612996dc
interface UseAlbumManagementProps {
  albums: Album[];
  folders: AlbumFolder[];
  setMessage: (message: { type: 'success' | 'error'; text: string }) => void;
  loadAlbums: () => Promise<void>;
}

export const useAlbumManagement = ({
  albums,
  folders,
  setMessage,
  loadAlbums,
}: UseAlbumManagementProps) => {
  // Local state for optimistic updates
  const [localAlbums, setLocalAlbums] = useState<Album[]>(albums);
  const [localFolders, setLocalFolders] = useState<AlbumFolder[]>(folders);
  const [animatingAlbum, setAnimatingAlbum] = useState<string | null>(null);

  // Sync local state with props when props change
  useEffect(() => {
    setLocalAlbums(albums);
  }, [albums]);

  // Always sync folders - folder changes are independent of album changes
  useEffect(() => {
    setLocalFolders(folders);
  }, [folders]);

  const createAlbum = useCallback(async (albumName: string): Promise<boolean> => {
    try {
      const res = await fetchWithRateLimitCheck(`${API_URL}/api/albums`, {
        method: 'POST',
        headers: { 'Content-Type': 'application/json' },
        body: JSON.stringify({ name: albumName }),
        credentials: 'include',
      });

      if (!res.ok) {
        const data = await res.json();
        throw new Error(data.error || 'Failed to create album');
      }

      await loadAlbums();
      setMessage({ type: 'success', text: `Album "${albumName}" created successfully!` });
      trackAlbumCreated(albumName);
      return true;
    } catch (err) {
      const errorMessage = err instanceof Error ? err.message : 'An error occurred';
      setMessage({ type: 'error', text: errorMessage });
      return false;
    }
  }, [loadAlbums, setMessage]);

  const deleteAlbum = useCallback(async (albumName: string): Promise<boolean> => {
    if (!confirm(`Are you sure you want to delete the album "${albumName}"? This will delete all photos in the album.`)) {
      return false;
    }

    setAnimatingAlbum(albumName);
    
    try {
      const res = await fetchWithRateLimitCheck(
        `${API_URL}/api/albums/${encodeURIComponent(albumName)}`,
        {
          method: 'DELETE',
          credentials: 'include',
        }
      );

      if (!res.ok) {
        throw new Error('Failed to delete album');
      }

      setTimeout(() => {
        setAnimatingAlbum(null);
        loadAlbums();
      }, 300);

      setMessage({ type: 'success', text: `Album "${albumName}" deleted successfully!` });
      trackAlbumDeleted(albumName);
      return true;
    } catch (err) {
      setAnimatingAlbum(null);
      setMessage({ type: 'error', text: 'Failed to delete album' });
      return false;
    }
  }, [loadAlbums, setMessage]);

  const toggleAlbumPublished = useCallback(async (
    albumName: string,
    currentPublished: boolean
  ): Promise<boolean> => {
    try {
      const res = await fetchWithRateLimitCheck(
        `${API_URL}/api/albums/${encodeURIComponent(albumName)}/publish`,
        {
          method: 'PATCH',
          headers: { 'Content-Type': 'application/json' },
          body: JSON.stringify({ published: !currentPublished }),
          credentials: 'include',
        }
      );

      if (!res.ok) {
        throw new Error('Failed to update album');
      }

      // Update local state optimistically
      setLocalAlbums(prev =>
        prev.map(album =>
          album.name === albumName
            ? { ...album, published: !currentPublished }
            : album
        )
      );

      setMessage({
        type: 'success',
        text: `Album "${albumName}" ${!currentPublished ? 'published' : 'unpublished'}!`,
      });
      
      // Notify other components
      window.dispatchEvent(new Event('albums-updated'));
      
      return true;
    } catch (err) {
      setMessage({ type: 'error', text: 'Failed to update album' });
      return false;
    }
  }, [setMessage]);

  const saveAlbumOrder = useCallback(async (albumsToSave?: Album[], silent?: boolean): Promise<boolean> => {
    try {
      // Use provided albums or fall back to internal state
      const albumsForSaving = albumsToSave || localAlbums;
      
      // Step 1: Check for albums that changed folders and move them first
      const albumsThatMovedFolders = albumsForSaving.filter(localAlbum => {
        const originalAlbum = albums.find(a => a.name === localAlbum.name);
        if (!originalAlbum) return false;
        
        // Check if folder_id changed (handle null/undefined equivalence)
        const originalFolderId = originalAlbum.folder_id ?? null;
        const newFolderId = localAlbum.folder_id ?? null;
        return originalFolderId !== newFolderId;
      });
      
      console.log('Albums that changed folders:', albumsThatMovedFolders.map(a => ({
        name: a.name,
        from: albums.find(orig => orig.name === a.name)?.folder_id,
        to: a.folder_id,
      })));
      
      // Move albums between folders
      for (const album of albumsThatMovedFolders) {
        const folder = localFolders.find(f => f.id === album.folder_id);
        const folderName = folder?.name || null;
        
        console.log(`Moving album "${album.name}" to folder:`, folderName);
        
        const moveRes = await fetchWithRateLimitCheck(`${API_URL}/api/albums/${encodeURIComponent(album.name)}/move`, {
          method: 'PUT',
          headers: { 'Content-Type': 'application/json' },
          body: JSON.stringify({ 
            folderName,
            published: album.published,
          }),
          credentials: 'include',
        });
        
        if (!moveRes.ok) {
          const errorText = await moveRes.text();
          throw new Error(`Failed to move album "${album.name}": ${errorText}`);
        }
      }
      
      // Step 2: Format albums for the API (needs albumOrders array with name and sort_order)
      const albumOrders = albumsForSaving.map((album, index) => ({
        name: album.name,
        sort_order: index,
      }));

      // Save albums order
      const albumRes = await fetchWithRateLimitCheck(`${API_URL}/api/albums/sort-order`, {
        method: 'PUT',
        headers: { 'Content-Type': 'application/json' },
        body: JSON.stringify({ albumOrders }),
        credentials: 'include',
      });

      if (!albumRes.ok) {
        throw new Error('Failed to save album order');
      }

      // Step 3: Save folders order (if any folders exist)
      if (localFolders.length > 0) {
        const folderOrders = localFolders.map((folder, index) => ({
          name: folder.name,
          sort_order: index,
        }));

        const folderRes = await fetchWithRateLimitCheck(`${API_URL}/api/folders/sort-order`, {
          method: 'PUT',
          headers: { 'Content-Type': 'application/json' },
          body: JSON.stringify({ folderOrders }),
          credentials: 'include',
        });

        if (!folderRes.ok) {
          throw new Error('Failed to save folder order');
        }
      }

      // Reload albums from server to get the saved order
      await loadAlbums();
      
      // Only show success message if not silent
      if (!silent) {
        const message = localFolders.length > 0 
          ? 'Changes saved successfully!' 
          : 'Album order saved successfully!';
        setMessage({ type: 'success', text: message });
      }
      
      // Notify other components
      window.dispatchEvent(new CustomEvent('albums-updated', { detail: { skipReload: true } }));
      
      return true;
    } catch (err) {
      const errorMsg = err instanceof Error ? err.message : 'Failed to save changes';
      setMessage({ type: 'error', text: errorMsg });
      return false;
    }
  }, [localAlbums, localFolders, albums, setMessage, loadAlbums]);

  return {
    localAlbums,
    setLocalAlbums,
    localFolders,
    setLocalFolders,
    animatingAlbum,
    setAnimatingAlbum,
    createAlbum,
    deleteAlbum,
    toggleAlbumPublished,
    saveAlbumOrder,
  };
};
<|MERGE_RESOLUTION|>--- conflicted
+++ resolved
@@ -9,11 +9,7 @@
 import { fetchWithRateLimitCheck } from '../../../../utils/fetchWrapper';
 import { trackAlbumCreated, trackAlbumDeleted } from '../../../../utils/analytics';
 
-<<<<<<< HEAD
-import { API_URL } from '../../../../config';
-=======
-
->>>>>>> 612996dc
+
 interface UseAlbumManagementProps {
   albums: Album[];
   folders: AlbumFolder[];
