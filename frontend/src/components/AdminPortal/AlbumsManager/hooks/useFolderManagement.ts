/**
 * useFolderManagement Hook
 * Manages folder creation, deletion, and organization
 */

import { useState, useCallback } from 'react';
import { API_URL } from '../../../../config';
import { ConfirmModalConfig } from '../types';
import { fetchWithRateLimitCheck } from '../../../../utils/fetchWrapper';

<<<<<<< HEAD
import { API_URL } from '../../../../config';
=======

>>>>>>> 612996dc
interface UseFolderManagementProps {
  setMessage: (message: { type: 'success' | 'error'; text: string }) => void;
  loadAlbums: () => Promise<void>;
  showConfirmation: (config: ConfirmModalConfig) => void;
}

export const useFolderManagement = ({
  setMessage,
  loadAlbums,
  showConfirmation,
}: UseFolderManagementProps) => {
  const [newFolderName, setNewFolderName] = useState('');
  const [isCreatingFolder, setIsCreatingFolder] = useState(false);

  const createFolder = useCallback(async (folderName: string): Promise<boolean> => {
    const sanitizedName = folderName.trim();
    
    if (!sanitizedName) {
      setMessage({ type: 'error', text: 'Folder name cannot be empty' });
      return false;
    }

    setIsCreatingFolder(true);
    try {
      const res = await fetchWithRateLimitCheck(`${API_URL}/api/folders`, {
        method: 'POST',
        headers: { 'Content-Type': 'application/json' },
        credentials: 'include',
        body: JSON.stringify({ name: sanitizedName }),
      });

      if (!res.ok) {
        const data = await res.json();
        throw new Error(data.error || 'Failed to create folder');
      }

      await loadAlbums();
      setMessage({ type: 'success', text: `Folder "${sanitizedName}" created!` });
      setNewFolderName('');
      return true;
    } catch (err) {
      const errorMessage = err instanceof Error ? err.message : 'Failed to create folder';
      setMessage({ type: 'error', text: errorMessage });
      return false;
    } finally {
      setIsCreatingFolder(false);
    }
  }, [loadAlbums, setMessage]);

  const deleteFolder = useCallback(async (folderId: number, folderName: string): Promise<boolean> => {
    showConfirmation({
      message: `Are you sure you want to delete the folder "${folderName}"? Albums in this folder will be moved to Uncategorized.`,
      confirmText: 'Delete Folder',
      isDanger: true,
      onConfirm: async () => {
        try {
          const res = await fetchWithRateLimitCheck(`${API_URL}/api/folders/${folderId}`, {
            method: 'DELETE',
            credentials: 'include',
          });

          if (!res.ok) {
            throw new Error('Failed to delete folder');
          }

          await loadAlbums();
          setMessage({ type: 'success', text: `Folder "${folderName}" deleted!` });
          
          // Notify other components
          window.dispatchEvent(new Event('albums-updated'));
        } catch (err) {
          setMessage({ type: 'error', text: 'Failed to delete folder' });
        }
      },
    });
    return true; // Return immediately, actual deletion happens in onConfirm
  }, [loadAlbums, setMessage, showConfirmation]);

  const toggleFolderPublished = useCallback(async (
    folderId: number,
    folderName: string,
    currentPublished: boolean
  ): Promise<boolean> => {
    try {
      const res = await fetchWithRateLimitCheck(
        `${API_URL}/api/folders/${folderId}/publish`,
        {
          method: 'PATCH',
          headers: { 'Content-Type': 'application/json' },
          credentials: 'include',
          body: JSON.stringify({ published: !currentPublished }),
        }
      );

      if (!res.ok) {
        throw new Error('Failed to update folder');
      }

      await loadAlbums();
      setMessage({
        type: 'success',
        text: `Folder "${folderName}" ${!currentPublished ? 'published' : 'unpublished'}!`,
      });
      
      // Notify other components
      window.dispatchEvent(new Event('albums-updated'));
      
      return true;
    } catch (err) {
      setMessage({ type: 'error', text: 'Failed to update folder' });
      return false;
    }
  }, [loadAlbums, setMessage]);

  const moveAlbumToFolder = useCallback(async (
    albumName: string,
    targetFolderId: number | null
  ): Promise<boolean> => {
    try {
      const res = await fetchWithRateLimitCheck(
        `${API_URL}/api/albums/${encodeURIComponent(albumName)}/move`,
        {
          method: 'PUT',
          headers: { 'Content-Type': 'application/json' },
          credentials: 'include',
          body: JSON.stringify({ folder_id: targetFolderId }),
        }
      );

      if (!res.ok) {
        throw new Error('Failed to move album');
      }

      return true;
    } catch (err) {
      setMessage({ type: 'error', text: 'Failed to move album' });
      return false;
    }
  }, [setMessage]);

  const saveFolderOrder = useCallback(async (folders: Array<{ id: number; name: string; published: boolean; sort_order?: number | null }>): Promise<boolean> => {
    try {
      // Format folders for the API (needs folderOrders array with name and sort_order)
      const folderOrders = folders.map((folder, index) => ({
        name: folder.name,
        sort_order: index,
      }));

      const res = await fetchWithRateLimitCheck(`${API_URL}/api/folders/sort-order`, {
        method: 'PUT',
        headers: { 'Content-Type': 'application/json' },
        credentials: 'include',
        body: JSON.stringify({ folderOrders }),
      });

      if (!res.ok) {
        throw new Error('Failed to save folder order');
      }

      setMessage({ type: 'success', text: 'Folder order saved!' });
      return true;
    } catch (err) {
      setMessage({ type: 'error', text: 'Failed to save folder order' });
      return false;
    }
  }, [setMessage]);

  return {
    newFolderName,
    setNewFolderName,
    isCreatingFolder,
    createFolder,
    deleteFolder,
    toggleFolderPublished,
    moveAlbumToFolder,
    saveFolderOrder,
  };
};
<|MERGE_RESOLUTION|>--- conflicted
+++ resolved
@@ -8,11 +8,7 @@
 import { ConfirmModalConfig } from '../types';
 import { fetchWithRateLimitCheck } from '../../../../utils/fetchWrapper';
 
-<<<<<<< HEAD
-import { API_URL } from '../../../../config';
-=======
 
->>>>>>> 612996dc
 interface UseFolderManagementProps {
   setMessage: (message: { type: 'success' | 'error'; text: string }) => void;
   loadAlbums: () => Promise<void>;
