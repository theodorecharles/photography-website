/**
 * Folder Management Handlers
 * Handles folder deletion, toggling published status, and folder operations
 */

import { Album, AlbumFolder } from '../types';
import { API_URL } from '../../../../config';
import { fetchWithRateLimitCheck } from '../../../../utils/fetchWrapper';

<<<<<<< HEAD
import { API_URL } from '../../../../config';
=======

>>>>>>> 834f44d8
interface FolderHandlersProps {
  localAlbums: Album[];
  localFolders: AlbumFolder[];
  setMessage: (message: { type: 'success' | 'error'; text: string }) => void;
  loadAlbums: () => Promise<void>;
  saveAlbumOrder: (albumsToSave?: Album[], silent?: boolean) => Promise<boolean>;
  setShowFolderDeleteModal: (show: boolean) => void;
  setFolderToDelete: (folder: { name: string; albumCount: number } | null) => void;
}

export const createFolderHandlers = (props: FolderHandlersProps) => {
  const { localAlbums, localFolders, setMessage, loadAlbums, saveAlbumOrder, setShowFolderDeleteModal, setFolderToDelete } = props;

  const handleDeleteEmptyFolder = async (folderName: string): Promise<boolean> => {
    try {
      const res = await fetchWithRateLimitCheck(
        `${API_URL}/api/folders/${encodeURIComponent(folderName)}`,
        {
          method: 'DELETE',
          credentials: 'include',
        }
      );

      if (res.ok) {
        setMessage({ type: 'success', text: `Folder "${folderName}" deleted` });
        await loadAlbums();
        return true;
      } else {
        const error = await res.json();
        setMessage({ type: 'error', text: error.error || 'Failed to delete folder' });
        return false;
      }
    } catch (err) {
      setMessage({ type: 'error', text: 'Network error occurred' });
      return false;
    }
  };

  const handleDeleteFolder = async (folderName: string): Promise<void> => {
    const folder = localFolders.find(f => f.name === folderName);
    if (!folder) return;

    const albumsInFolder = localAlbums.filter(a => a.folder_id === folder.id);

    // Save any unsaved changes before deleting (silently, no success message)
    const saveSuccess = await saveAlbumOrder(localAlbums, true);
    if (!saveSuccess) {
      setMessage({ type: 'error', text: 'Failed to save changes before deleting folder' });
      return;
    }

    if (albumsInFolder.length === 0) {
      await handleDeleteEmptyFolder(folderName);
    } else {
      // Show custom modal with options to release or delete albums
      setFolderToDelete({ name: folderName, albumCount: albumsInFolder.length });
      setShowFolderDeleteModal(true);
    }
  };

  const handleDeleteFolderWithAlbums = async (folderName: string, deleteAlbums: boolean): Promise<void> => {
    try {
      const url = `${API_URL}/api/folders/${encodeURIComponent(folderName)}${deleteAlbums ? '?deleteAlbums=true' : ''}`;
      const res = await fetchWithRateLimitCheck(url, {
        method: 'DELETE',
        credentials: 'include',
      });

      if (res.ok) {
        const action = deleteAlbums ? 'deleted with all albums' : 'deleted (albums moved to Uncategorized)';
        setMessage({ type: 'success', text: `Folder "${folderName}" ${action}` });
        await loadAlbums();
        
        // Notify other components
        window.dispatchEvent(new Event('albums-updated'));
      } else {
        const error = await res.json();
        setMessage({ type: 'error', text: error.error || 'Failed to delete folder' });
      }
    } catch (err) {
      setMessage({ type: 'error', text: 'Network error occurred' });
    }
  };

  const handleToggleFolderPublished = async (
    folderName: string,
    currentPublished: boolean
  ): Promise<void> => {
    try {
      const res = await fetchWithRateLimitCheck(
        `${API_URL}/api/folders/${encodeURIComponent(folderName)}/publish`,
        {
          method: 'PATCH',
          headers: { 'Content-Type': 'application/json' },
          credentials: 'include',
          body: JSON.stringify({ published: !currentPublished }),
        }
      );

      if (res.ok) {
        const data = await res.json();
        setMessage({
          type: 'success',
          text: `Folder "${folderName}" ${!currentPublished ? 'published' : 'unpublished'}`,
        });
        await loadAlbums();
        
        // Notify other components (like AdminPortal header dropdown)
        window.dispatchEvent(new Event('albums-updated'));
        
        console.log(`✓ Folder "${folderName}" published=${!currentPublished}, ${data.albumsUpdated || 0} albums updated`);
      } else {
        const error = await res.json();
        setMessage({ type: 'error', text: error.error || 'Failed to update folder' });
      }
    } catch (err) {
      setMessage({ type: 'error', text: 'Network error occurred' });
    }
  };

  return {
    handleDeleteFolder,
    handleDeleteEmptyFolder,
    handleDeleteFolderWithAlbums,
    handleToggleFolderPublished,
  };
};
<|MERGE_RESOLUTION|>--- conflicted
+++ resolved
@@ -7,11 +7,7 @@
 import { API_URL } from '../../../../config';
 import { fetchWithRateLimitCheck } from '../../../../utils/fetchWrapper';
 
-<<<<<<< HEAD
-import { API_URL } from '../../../../config';
-=======
 
->>>>>>> 834f44d8
 interface FolderHandlersProps {
   localAlbums: Album[];
   localFolders: AlbumFolder[];
