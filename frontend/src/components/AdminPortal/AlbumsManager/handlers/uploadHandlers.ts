/**
 * Upload Handlers
 * Handles photo uploads, drag-and-drop file uploads
 */

import { UploadingImage } from '../types';
import { API_URL } from '../../../../config';
import { validateImageFiles } from '../utils/albumHelpers';

<<<<<<< HEAD
import { API_URL } from '../../../../config';
=======

>>>>>>> 612996dc
interface UploadHandlersProps {
  uploadingImages: UploadingImage[];
  setUploadingImages: React.Dispatch<React.SetStateAction<UploadingImage[]>>;
  uploadingImagesRef: React.RefObject<UploadingImage[]>;
  uploadBatchSizeRef: React.MutableRefObject<number>;
  setUploadingAlbum: React.Dispatch<React.SetStateAction<string>>;
  selectAlbum: (albumName: string) => void;
  setMessage: (message: { type: 'success' | 'error'; text: string }) => void;
  loadAlbums: () => Promise<void>;
}

export const createUploadHandlers = (props: UploadHandlersProps) => {
  const {
    // uploadingImages, // not used directly, managed via setUploadingImages
    setUploadingImages,
    // uploadingImagesRef, // not used directly
    uploadBatchSizeRef,
    setUploadingAlbum,
    setMessage,
    loadAlbums,
    // setAlbumPhotos, // no longer used - photos stay in uploadingImages until complete
  } = props;

  // Upload single image (returns immediately, optimization tracked via SSE stream)
  const uploadSingleImage = async (
    file: File,
    filename: string,
    albumName: string,
    retryCount: number = 0
  ): Promise<void> => {
    // Update state to 'uploading' when we start
    setUploadingImages((prev: UploadingImage[]): UploadingImage[] =>
      prev.map((img: UploadingImage): UploadingImage =>
        img.filename === filename
          ? { ...img, state: 'uploading', progress: 0, retryCount }
          : img
      )
    );
    
    return new Promise<void>((resolve, reject) => {
      const formData = new FormData();
      formData.append('photo', file, filename);

      // Use XMLHttpRequest to track upload progress
      const xhr = new XMLHttpRequest();
      
      // Track upload progress
      xhr.upload.addEventListener('progress', (e) => {
        if (e.lengthComputable) {
          const percentComplete = Math.round((e.loaded / e.total) * 100);
          setUploadingImages((prev: UploadingImage[]): UploadingImage[] =>
            prev.map((img: UploadingImage): UploadingImage =>
              img.filename === filename
                ? { ...img, state: 'uploading', progress: percentComplete }
                : img
            )
          );
        }
      });
      
      // Set a longer timeout for upload requests (10 minutes)
      xhr.timeout = 600000; // 10 minutes per file
      
      xhr.withCredentials = true; // Include cookies
      
      xhr.onload = () => {
        if (xhr.status === 200) {
          try {
            const response = JSON.parse(xhr.responseText);
            if (response.success) {
              // Update state to 'optimizing' (optimization tracked via separate SSE stream)
              setUploadingImages((prev: UploadingImage[]): UploadingImage[] =>
                prev.map((img: UploadingImage): UploadingImage =>
                  img.filename === filename
                    ? { ...img, state: 'optimizing', progress: 100, optimizeProgress: 0 }
                    : img
                )
              );
              
              resolve(); // Allow next upload to start immediately
            } else {
              reject(new Error('Upload failed'));
            }
          } catch (e) {
            reject(new Error('Invalid server response'));
          }
        } else {
          const errorMsg = `Upload failed: ${xhr.status}`;
          console.log(`[Upload] ${filename}: ${errorMsg}`);
          setUploadingImages((prev: UploadingImage[]): UploadingImage[] =>
            prev.map((img: UploadingImage): UploadingImage =>
              img.filename === filename
                ? { ...img, state: 'error', error: errorMsg, retryCount }
                : img
            )
          );
          reject(new Error(errorMsg));
        }
      };
      
      xhr.onerror = () => {
        console.log(`[Upload] ${filename}: Network error (retryCount: ${retryCount})`);
        setUploadingImages((prev: UploadingImage[]): UploadingImage[] =>
          prev.map((img: UploadingImage): UploadingImage =>
            img.filename === filename
              ? { ...img, state: 'error', error: 'Network error', retryCount }
              : img
          )
        );
        reject(new Error('Network error'));
      };
      
      xhr.ontimeout = () => {
        console.log(`[Upload] ${filename}: Upload timed out (retryCount: ${retryCount})`);
        setUploadingImages((prev: UploadingImage[]): UploadingImage[] =>
          prev.map((img: UploadingImage): UploadingImage =>
            img.filename === filename
              ? { ...img, state: 'error', error: 'Upload timed out', retryCount }
              : img
          )
        );
        reject(new Error('Upload timed out'));
      };
      
      xhr.open('POST', `${API_URL}/api/albums/${encodeURIComponent(albumName)}/upload`);
      xhr.send(formData);
    }).catch((err) => {
      console.error(`Upload failed for ${filename}:`, err);
      throw err;
    });
  };

  const handleUploadToAlbum = async (
    albumName: string,
    files: File[]
  ): Promise<void> => {
    // Validate files
    const validation = validateImageFiles(files);
    if (!validation.valid.length) {
      setMessage({ type: 'error', text: 'No valid images to upload' });
      return;
    }

    console.log(`[Upload] Starting upload of ${validation.valid.length} files to album "${albumName}" (4 concurrent uploads)`);

    // Initialize uploading images with upload index for ordering
    const newUploadingImages: UploadingImage[] = validation.valid.map((file, index) => ({
      filename: file.name,
      state: 'queued' as const,
      file,
      uploadIndex: index, // Track original position
    }));

    setUploadingImages(newUploadingImages);
    uploadBatchSizeRef.current = newUploadingImages.length; // Track original batch size
    setUploadingAlbum(albumName); // Track which album is uploading

    let successCount = 0;
    const failedUploads: Array<{ img: UploadingImage; retryCount: number }> = [];

    // Upload images with concurrency pool (4 at a time)
    // This prevents one slow upload from blocking everything
    const CONCURRENT_UPLOADS = 4;
    const uploadPromises: Promise<void>[] = [];
    let uploadIndex = 0;

    const uploadNext = async (): Promise<void> => {
      while (uploadIndex < newUploadingImages.length) {
        const img = newUploadingImages[uploadIndex++];
        
        try {
          await uploadSingleImage(img.file, img.filename, albumName, 0);
          successCount++;
        } catch (err) {
          console.error(`[Upload] Error:`, err);
          failedUploads.push({ img, retryCount: 0 });
        }
      }
    };

    // Start concurrent upload workers
    for (let i = 0; i < CONCURRENT_UPLOADS; i++) {
      uploadPromises.push(uploadNext());
    }

    // Wait for all uploads to complete
    await Promise.all(uploadPromises);

    console.log(`[Upload] Batch complete: ${successCount} succeeded, ${failedUploads.length} failed`);

    // Auto-retry failed uploads (up to 5 attempts)
    const MAX_RETRIES = 5;
    let remainingFailures = failedUploads.length;
    
    if (failedUploads.length > 0) {
      console.log(`[Upload] 🔄 Auto-retrying ${failedUploads.length} failed uploads...`);
      
      for (const failed of failedUploads) {
        let uploaded = false;
        let currentRetry = 1;
        
        console.log(`[Upload] Starting retry loop for ${failed.img.filename}`);
        
        while (!uploaded && currentRetry <= MAX_RETRIES) {
          try {
            console.log(`[Upload] Attempt ${currentRetry}/${MAX_RETRIES} for ${failed.img.filename}...`);
            await uploadSingleImage(failed.img.file, failed.img.filename, albumName, currentRetry);
            successCount++;
            remainingFailures--;
            uploaded = true;
            console.log(`[Upload] ✓ Retry ${currentRetry}/${MAX_RETRIES} succeeded for ${failed.img.filename}`);
          } catch (err) {
            console.log(`[Upload] ✗ Retry ${currentRetry}/${MAX_RETRIES} failed for ${failed.img.filename}`);
            if (currentRetry === MAX_RETRIES) {
              console.error(`[Upload] ✗ All ${MAX_RETRIES} retries exhausted for ${failed.img.filename}`);
            }
            currentRetry++;
          }
        }
      }
      
      if (remainingFailures > 0) {
        console.log(`[Upload] ⚠️  ${remainingFailures} images failed after ${MAX_RETRIES} retry attempts`);
      } else {
        console.log(`[Upload] ✅ All failed uploads recovered via auto-retry!`);
      }
    }

    // Reload albums to update photo counts
    await loadAlbums();
    
    // Regenerate static JSON once after the entire batch (instead of after each image)
    if (successCount > 0) {
      try {
        await fetch(`${API_URL}/api/static-json/regenerate`, {
          method: 'POST',
          credentials: 'include',
          headers: {
            'Content-Type': 'application/json',
          },
        });
      } catch (err) {
        console.error(`[Upload] Failed to regenerate static JSON:`, err);
      }
    }
  };


  const handleUploadPhotos = async (e: React.ChangeEvent<HTMLInputElement>): Promise<void> => {
    const files = e.target.files;
    if (!files || files.length === 0) return;
    
    // Get selected album name from URL or prompt
    const albumName = new URLSearchParams(window.location.search).get('album');
    if (!albumName) {
      setMessage({ type: 'error', text: 'No album selected' });
      return;
    }
    
    await handleUploadToAlbum(albumName, Array.from(files));
    e.target.value = ''; // Reset input
  };

  const handleDragOver = (e: React.DragEvent<HTMLDivElement>): void => {
    e.preventDefault();
    e.stopPropagation();
  };

  const handleDragLeave = (e: React.DragEvent<HTMLDivElement>): void => {
    e.preventDefault();
    e.stopPropagation();
  };

  const handleDrop = async (e: React.DragEvent<HTMLDivElement>): Promise<void> => {
    e.preventDefault();
    e.stopPropagation();
    
    const files = Array.from(e.dataTransfer.files);
    const validation = validateImageFiles(files);
    
    if (validation.valid.length === 0) {
      setMessage({ type: 'error', text: 'No valid image files found' });
      return;
    }
    
    // Handle file drop
  };

  // Manual retry for a single failed image
  const handleRetryUpload = async (filename: string, albumName: string): Promise<void> => {
    const img = props.uploadingImagesRef.current?.find((i) => i.filename === filename);
    if (!img || img.state !== 'error') {
      console.error(`Cannot retry ${filename}: image not found or not in error state`);
      return;
    }
    
    const currentRetryCount = img.retryCount || 0;
    const MAX_RETRIES = 5;
    
    if (currentRetryCount >= MAX_RETRIES) {
      setMessage({ type: 'error', text: `Maximum retry attempts (${MAX_RETRIES}) reached for ${filename}` });
      return;
    }
    
    try {
      await uploadSingleImage(img.file, filename, albumName, currentRetryCount + 1);
      setMessage({ type: 'success', text: `Successfully uploaded ${filename}` });
      await loadAlbums(); // Refresh album list
    } catch (err) {
      console.error(`[Upload] Manual retry failed for ${filename}:`, err);
      setMessage({ type: 'error', text: `Retry failed for ${filename}` });
    }
  };

  return {
    handleUploadToAlbum,
    handleUploadPhotos,
    handleDragOver,
    handleDragLeave,
    handleDrop,
    uploadSingleImage,
    handleRetryUpload,
  };
};
<|MERGE_RESOLUTION|>--- conflicted
+++ resolved
@@ -7,11 +7,7 @@
 import { API_URL } from '../../../../config';
 import { validateImageFiles } from '../utils/albumHelpers';
 
-<<<<<<< HEAD
-import { API_URL } from '../../../../config';
-=======
-
->>>>>>> 612996dc
+
 interface UploadHandlersProps {
   uploadingImages: UploadingImage[];
   setUploadingImages: React.Dispatch<React.SetStateAction<UploadingImage[]>>;
