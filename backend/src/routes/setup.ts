/**
 * Setup Routes
 * Handles initial setup and configuration for first-time users
 */

import { Router, Request, Response } from "express";
import fs from "fs";
import path from "path";
import { fileURLToPath } from "url";
import crypto from "crypto";
import multer from "multer";

const router = Router();

// Configure multer for avatar uploads
const upload = multer({
  storage: multer.memoryStorage(),
  limits: {
    fileSize: 5 * 1024 * 1024 // 5MB limit
  },
  fileFilter: (req, file, cb) => {
    // Accept images only
    if (!file.mimetype.startsWith('image/')) {
      cb(new Error('Only image files are allowed'));
      return;
    }
    cb(null, true);
  }
});

const __filename = fileURLToPath(import.meta.url);
const __dirname = path.dirname(__filename);

/**
 * Check if initial setup is complete
 */
router.get('/status', async (req: Request, res: Response): Promise<void> => {
  try {
    const projectRoot = path.join(__dirname, '../../../');
    const dataDir = process.env.DATA_DIR || path.join(projectRoot, 'data');
    const configPath = path.join(dataDir, 'config.json');
    const dbPath = path.join(dataDir, 'gallery.db');
    const photosDir = path.join(dataDir, 'photos');
    const optimizedDir = path.join(dataDir, 'optimized');

    const checks = {
      configExists: fs.existsSync(configPath),
      databaseExists: fs.existsSync(dbPath),
      photosDirExists: fs.existsSync(photosDir),
      optimizedDirExists: fs.existsSync(optimizedDir),
      hasPhotos: false,
      isConfigured: false
    };

    // Check if photos directory has any albums
    if (checks.photosDirExists) {
      const entries = fs.readdirSync(photosDir, { withFileTypes: true });
      checks.hasPhotos = entries.some(entry => entry.isDirectory());
    }

    // Check if config is properly configured (not just example values)
    if (checks.configExists) {
      try {
        const configContent = fs.readFileSync(configPath, 'utf8');
        const config = JSON.parse(configContent);
        
        // Check if critical fields are configured (not example values)
        const hasValidAuth = config.environment?.auth?.sessionSecret && 
                            config.environment.auth.sessionSecret !== 'your-session-secret-here';
        const hasValidBranding = config.branding?.siteName && 
                                config.branding.siteName !== 'Your Name';
        
        checks.isConfigured = hasValidAuth && hasValidBranding;
      } catch (err) {
        checks.isConfigured = false;
      }
    }

    const setupComplete = checks.configExists && 
                         checks.databaseExists && 
                         checks.isConfigured;

    res.json({
      setupComplete,
      checks
    });
  } catch (error) {
    console.error('Setup status check failed:', error);
    res.status(500).json({ 
      error: 'Failed to check setup status',
      setupComplete: false 
    });
  }
});

/**
 * Initialize configuration with user-provided values
 */
router.post('/initialize', async (req: Request, res: Response): Promise<void> => {
  try {
    const {
      siteName,
      authorizedEmail,
      authMethod,
      adminName,
      adminPassword,
      googleClientId,
      googleClientSecret,
      primaryColor,
      secondaryColor,
      metaDescription
    } = req.body;

    // Validate required fields
    if (!siteName || !authorizedEmail || !authMethod) {
      res.status(400).json({ 
        error: 'Site name, email, and authentication method are required' 
      });
      return;
    }

    // Auto-detect frontend and backend URLs from request
    const protocol = req.headers['x-forwarded-proto'] || (req.secure ? 'https' : 'http');
    const hostHeader = req.headers['x-forwarded-host'] || req.headers['host'] || 'localhost:3000';
    const host = Array.isArray(hostHeader) ? hostHeader[0] : hostHeader;
    
    // Determine backend and frontend URLs based on which domain the request came to
    let backendUrl;
    let frontendUrl;
    
    if (host.includes('localhost')) {
      // Localhost development
      backendUrl = 'http://localhost:3001';
      frontendUrl = 'http://localhost:3000';
    } else if (host.startsWith('api.') || host.startsWith('api-')) {
      // Request came to api.tedcharles.net or api-dev.tedcharles.net
      // Backend URL is the current host, frontend is www.domain
      backendUrl = `${protocol}://${host}`;
      const domain = host.replace(/^api(-dev)?\./, '');
      frontendUrl = `${protocol}://www${host.includes('api-dev') ? '-dev' : ''}.${domain}`;
    } else if (host.startsWith('www.') || host.startsWith('www-')) {
      // Request came to www.tedcharles.net or www-dev.tedcharles.net
      // Frontend URL is the current host, backend is api.domain
      frontendUrl = `${protocol}://${host}`;
      const domain = host.replace(/^www(-dev)?\./, '');
      backendUrl = `${protocol}://api${host.includes('www-dev') ? '-dev' : ''}.${domain}`;
    } else {
      // Bare domain (tedcharles.net)
      frontendUrl = `${protocol}://www.${host}`;
      backendUrl = `${protocol}://api.${host}`;
    }
    
    // Extract frontend hostname for allowedHosts (without protocol)
    const frontendHost = new URL(frontendUrl).host;
    
    console.log(`[Setup] Auto-detected URLs:`);
    console.log(`  Request host: ${host}`);
    console.log(`  Frontend: ${frontendUrl}`);
    console.log(`  Backend: ${backendUrl}`);
    console.log(`  Allowed hosts: ${frontendHost}`);

    // Validate auth method specific fields
    if (authMethod === 'password') {
      if (!adminName || !adminPassword) {
        res.status(400).json({ 
          error: 'Name and password are required for password authentication' 
        });
        return;
      }
      if (adminPassword.length < 8) {
        res.status(400).json({ 
          error: 'Password must be at least 8 characters' 
        });
        return;
      }
    } else if (authMethod === 'google') {
      if (!googleClientId || !googleClientSecret) {
        res.status(400).json({ 
          error: 'Google Client ID and Secret are required for Google authentication' 
        });
        return;
      }
    }

    const projectRoot = path.join(__dirname, '../../../');
    const dataDir = process.env.DATA_DIR || path.join(projectRoot, 'data');
    const configPath = path.join(dataDir, 'config.json');
    const configExamplePath = path.join(projectRoot, 'config/config.example.json');

    // Create config directory if it doesn't exist
    const configDir = path.dirname(configPath);
    if (!fs.existsSync(configDir)) {
      fs.mkdirSync(configDir, { recursive: true });
    }

    // Load example config as template
    let config;
    if (fs.existsSync(configExamplePath)) {
      const exampleContent = fs.readFileSync(configExamplePath, 'utf8');
      config = JSON.parse(exampleContent);
      // Override URLs with auto-detected values
      config.environment.frontend.apiUrl = backendUrl;
      config.environment.backend.allowedOrigins = [frontendUrl];
      config.environment.security.allowedHosts = [frontendHost];
    } else {
      // Fallback: create minimal config structure
      config = {
        environment: {
          frontend: {
            port: 3000,
            apiUrl: backendUrl
          },
          backend: {
            port: 3001,
            photosDir: "photos",
            allowedOrigins: [frontendUrl]
          },
          optimization: {
            concurrency: 4,
            images: {
              thumbnail: { quality: 60, maxDimension: 512 },
              modal: { quality: 90, maxDimension: 2048 },
              download: { quality: 100, maxDimension: 4096 }
            }
          },
          security: {
            allowedHosts: [frontendHost],
            rateLimitWindowMs: 1000,
            rateLimitMaxRequests: 30,
            redirectFrom: [],
            redirectTo: ""
          },
          auth: {
            google: {
              enabled: false,
              clientId: "",
              clientSecret: ""
            },
            sessionSecret: "",
            authorizedEmails: []
          }
        },
        branding: {
          siteName: "",
          avatarPath: "/photos/avatar.png",
          primaryColor: "#4ade80",
          secondaryColor: "#22c55e",
          metaDescription: "",
          metaKeywords: "",
          faviconPath: "/favicon.ico"
        },
        analytics: {
          scriptPath: "",
          openobserve: {
            enabled: false,
            endpoint: "",
            organization: "",
            stream: "website",
            username: "",
            password: ""
          },
          hmacSecret: ""
        },
        notifications: {
          telegram: {
            enabled: false,
            botToken: "",
            chatId: ""
          }
        },
        externalLinks: [],
        openai: {
          apiKey: ""
        },
        ai: {
          autoGenerateTitlesOnUpload: false
        }
      };
    }

    // Generate secure session secret
    const sessionSecret = crypto.randomBytes(32).toString('hex');

    // Update config with user-provided values
    config.branding.siteName = siteName;
    config.branding.primaryColor = primaryColor || '#4ade80';
    config.branding.secondaryColor = secondaryColor || '#22c55e';
    config.branding.metaDescription = metaDescription || `Photography portfolio by ${siteName}`;
    config.branding.metaKeywords = `photography, portfolio, ${siteName.toLowerCase()}`;
    
    config.environment.auth.sessionSecret = sessionSecret;
    config.environment.auth.authorizedEmails = [authorizedEmail];
    
    // Configure Google OAuth if using Google auth method
    if (authMethod === 'google' && googleClientId && googleClientSecret) {
      config.environment.auth.google.enabled = true;
      config.environment.auth.google.clientId = googleClientId;
      config.environment.auth.google.clientSecret = googleClientSecret;
    } else {
      // Disable Google auth for password-based setup
      config.environment.auth.google.enabled = false;
    }

    // Save config
    fs.writeFileSync(configPath, JSON.stringify(config, null, 2), 'utf8');
    console.log('✓ Configuration saved to:', configPath);

    // Create necessary directories
    const photosDir = path.join(dataDir, 'photos');
    const optimizedDir = path.join(dataDir, 'optimized');

    console.log('Creating directories:');
    console.log('  Photos:', photosDir);
    console.log('  Optimized:', optimizedDir);

    if (!fs.existsSync(photosDir)) {
      fs.mkdirSync(photosDir, { recursive: true });
      console.log('  ✓ Created photos directory');
    }
    if (!fs.existsSync(optimizedDir)) {
      fs.mkdirSync(optimizedDir, { recursive: true });
      console.log('  ✓ Created optimized directory');
    }

    // Initialize the database to create gallery.db
    try {
      const { initializeDatabase } = await import('../database.js');
      const db = initializeDatabase();
      console.log('  ✓ Database initialized');
      
      // Create users table if it doesn't exist
      console.log('  📝 Creating users table...');
      db.exec(`
        CREATE TABLE IF NOT EXISTS users (
          id INTEGER PRIMARY KEY AUTOINCREMENT,
          email TEXT NOT NULL UNIQUE,
          password_hash TEXT,
          auth_methods TEXT NOT NULL DEFAULT '["google"]',
          mfa_enabled INTEGER NOT NULL DEFAULT 0,
          totp_secret TEXT,
          backup_codes TEXT,
          passkeys TEXT,
          google_id TEXT UNIQUE,
          name TEXT,
          picture TEXT,
          role TEXT NOT NULL DEFAULT 'viewer',
          is_active INTEGER NOT NULL DEFAULT 1,
          email_verified INTEGER NOT NULL DEFAULT 0,
          status TEXT NOT NULL DEFAULT 'active',
          invite_token TEXT UNIQUE,
          invite_expires_at TEXT,
          password_reset_token TEXT UNIQUE,
          password_reset_expires_at TEXT,
          created_at TEXT NOT NULL DEFAULT CURRENT_TIMESTAMP,
          updated_at TEXT NOT NULL DEFAULT CURRENT_TIMESTAMP,
          last_login_at TEXT
        )
      `);
      
      // Create indexes for users table
      db.exec(`
        CREATE INDEX IF NOT EXISTS idx_users_email ON users(email)
      `);
      db.exec(`
        CREATE INDEX IF NOT EXISTS idx_users_google_id ON users(google_id)
      `);
      db.exec(`
        CREATE INDEX IF NOT EXISTS idx_users_invite_token ON users(invite_token)
      `);
      db.exec(`
        CREATE INDEX IF NOT EXISTS idx_users_password_reset_token ON users(password_reset_token)
      `);
      
      console.log('  ✓ Users table created');
    } catch (err) {
      console.error('Failed to initialize database:', err);
      // Continue anyway - database will be created on first access
    }

    // Create the first admin user
    console.log('\n👤 Creating admin user...');
    try {
      const { createUser, getUserByEmail } = await import('../database-users.js');
      
      // Check if user already exists
      const existingUser = getUserByEmail(authorizedEmail);
      if (existingUser) {
        console.log('  ⚠️ User already exists, skipping user creation');
      } else {
        // Prepare auth methods array
        const authMethods = authMethod === 'password' ? ['credentials'] : ['google'];
        
        // Create the user
        const userData: {
          email: string;
          password?: string;
          auth_methods: string[];
          name?: string;
          email_verified: boolean;
          role: string;
        } = {
          email: authorizedEmail,
          auth_methods: authMethods,
          email_verified: true, // First user is auto-verified
          role: 'admin', // First user is always admin
        };
        
        if (authMethod === 'password') {
          userData.password = adminPassword;
          userData.name = adminName;
        }
        
        const user = createUser(userData);
        console.log('  ✓ Admin user created:', user.email);
      }
    } catch (err) {
      console.error('  ❌ Failed to create admin user:', err);
      res.status(500).json({ 
        error: 'Failed to create admin user',
        details: err instanceof Error ? err.message : 'Unknown error'
      });
      return;
    }

    // Reload backend configuration
    console.log('\n🔄 Reloading backend configuration...');
    try {
      const { reloadConfig } = await import('../config.js');
      const reloadResult = reloadConfig();
      if (reloadResult.success) {
        console.log('  ✓ Configuration reloaded successfully');
      }
    } catch (err) {
      console.error('  ❌ Failed to reload configuration:', err);
    }

    // Initialize Google OAuth strategy with new config
    console.log('\n🔐 Initializing Google OAuth...');
    try {
      const { initializeGoogleStrategy } = await import('./auth.js');
      const oauthInitialized = initializeGoogleStrategy();
      if (oauthInitialized) {
        console.log('  ✓ Google OAuth strategy initialized from setup');
      } else {
        console.log('  ⚠️ Google OAuth initialization returned false');
      }
    } catch (err) {
      console.error('  ❌ Failed to initialize Google OAuth:', err);
    }

    // Only restart if Google OAuth is selected (needs OAuth strategy initialization)
    // Password auth doesn't need restart - config reloaded dynamically
    const requiresRestart = authMethod === 'google';
    
    res.json({
      success: true,
      message: 'Configuration initialized successfully',
      requiresRestart
    });
    
<<<<<<< HEAD
    // Trigger full restart via restart.sh after sending response
    // This rebuilds frontend/backend and restarts all services with new configuration
    console.log('\n🔄 Triggering full system restart via restart.sh...');
    setTimeout(() => {
      console.log('✓ Setup complete - executing restart.sh');
      const { spawn } = require('child_process');
      const scriptPath = path.join(__dirname, '..', '..', '..', 'restart.sh');
      
      // Spawn restart.sh in detached mode so it continues after this process exits
      const restart = spawn('bash', [scriptPath], {
        detached: true,
        stdio: 'ignore',
        cwd: path.join(__dirname, '..', '..', '..')
      });
      
      restart.unref(); // Allow parent process to exit independently
      process.exit(0); // Exit this process, restart.sh will handle the rest
    }, 500); // Wait 500ms to ensure response is sent
=======
    if (requiresRestart) {
      // Gracefully restart the backend after sending response
      // This ensures Google OAuth strategy is properly initialized
      console.log('\n🔄 Triggering backend restart to initialize Google OAuth...');
      setTimeout(() => {
        console.log('✓ Setup complete - exiting for restart');
        process.exit(0); // Exit cleanly - PM2/Docker will restart the process
      }, 500); // Wait 500ms to ensure response is sent, then restart immediately
    } else {
      console.log('\n✓ Setup complete - no restart needed for password auth');
    }
>>>>>>> 612996dc
  } catch (error) {
    console.error('Setup initialization failed:', error);
    res.status(500).json({ 
      error: 'Failed to initialize configuration',
      details: error instanceof Error ? error.message : 'Unknown error'
    });
  }
});

/**
 * Upload avatar during setup
 */
router.post('/upload-avatar', upload.single('avatar'), async (req: Request, res: Response): Promise<void> => {
  try {
    const file = req.file;
    
    if (!file) {
      res.status(400).json({ error: 'No file uploaded' });
      return;
    }
    
    const projectRoot = path.join(__dirname, '../../../');
    const dataDir = process.env.DATA_DIR || path.join(projectRoot, 'data');
    const photosDir = path.join(dataDir, 'photos');
    
    // Create photos directory if it doesn't exist
    if (!fs.existsSync(photosDir)) {
      fs.mkdirSync(photosDir, { recursive: true });
    }
    
    // Determine file extension from mimetype
    const ext = file.mimetype.split('/')[1] || 'png';
    const avatarPath = path.join(photosDir, `avatar.${ext}`);
    
    // Save the file
    fs.writeFileSync(avatarPath, file.buffer);
    
    // Update config.json with avatar path
    const configPath = path.join(dataDir, 'config.json');
    if (fs.existsSync(configPath)) {
      try {
        const configContent = fs.readFileSync(configPath, 'utf8');
        const config = JSON.parse(configContent);
        config.branding.avatarPath = `/photos/avatar.${ext}`;
        fs.writeFileSync(configPath, JSON.stringify(config, null, 2), 'utf8');
      } catch (err) {
        console.error('Failed to update config with avatar path:', err);
      }
    }
    
    res.json({ 
      success: true,
      avatarPath: `/photos/avatar.${ext}`
    });
  } catch (error) {
    console.error('Avatar upload failed:', error);
    res.status(500).json({ 
      error: 'Failed to upload avatar',
      details: error instanceof Error ? error.message : 'Unknown error'
    });
  }
});

export default router;
<|MERGE_RESOLUTION|>--- conflicted
+++ resolved
@@ -458,26 +458,6 @@
       requiresRestart
     });
     
-<<<<<<< HEAD
-    // Trigger full restart via restart.sh after sending response
-    // This rebuilds frontend/backend and restarts all services with new configuration
-    console.log('\n🔄 Triggering full system restart via restart.sh...');
-    setTimeout(() => {
-      console.log('✓ Setup complete - executing restart.sh');
-      const { spawn } = require('child_process');
-      const scriptPath = path.join(__dirname, '..', '..', '..', 'restart.sh');
-      
-      // Spawn restart.sh in detached mode so it continues after this process exits
-      const restart = spawn('bash', [scriptPath], {
-        detached: true,
-        stdio: 'ignore',
-        cwd: path.join(__dirname, '..', '..', '..')
-      });
-      
-      restart.unref(); // Allow parent process to exit independently
-      process.exit(0); // Exit this process, restart.sh will handle the rest
-    }, 500); // Wait 500ms to ensure response is sent
-=======
     if (requiresRestart) {
       // Gracefully restart the backend after sending response
       // This ensures Google OAuth strategy is properly initialized
@@ -489,7 +469,6 @@
     } else {
       console.log('\n✓ Setup complete - no restart needed for password auth');
     }
->>>>>>> 612996dc
   } catch (error) {
     console.error('Setup initialization failed:', error);
     res.status(500).json({ 
